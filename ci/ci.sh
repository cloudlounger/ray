--- conflicted
+++ resolved
@@ -731,7 +731,6 @@
   . "${ROOT_DIR}"/env/install-dependencies.sh  # Script is sourced to propagate up environment changes
 }
 
-<<<<<<< HEAD
 build_lint() {
   _bazel_build_protobuf
   install_ray
@@ -740,24 +739,6 @@
 
 build() {
   if [[ "${NEED_WHEELS}" == "1" ]]; then
-=======
-build() {
-  if [ "${LINT-}" != 1 ]; then
-    _bazel_build_before_install
-  else
-    _bazel_build_protobuf
-  fi
-
-  if [[ "${NEED_WHEELS}" != "true" ]]; then
-    install_ray
-    if [ "${LINT-}" = 1 ]; then
-      # Try generating Sphinx documentation. To do this, we need to install Ray first.
-      build_sphinx_docs
-    fi
-  fi
-
-  if [[ "${NEED_WHEELS}" == "true" ]]; then
->>>>>>> c4b5c194
     build_wheels_and_jars
     return
   fi
