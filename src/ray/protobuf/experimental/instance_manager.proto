// Copyright 2023 The Ray Authors.
//
// Licensed under the Apache License, Version 2.0 (the "License");
// you may not use this file except in compliance with the License.
// You may obtain a copy of the License at
//
//  http://www.apache.org/licenses/LICENSE-2.0
//
// Unless required by applicable law or agreed to in writing, software
// distributed under the License is distributed on an "AS IS" BASIS,
// WITHOUT WARRANTIES OR CONDITIONS OF ANY KIND, either express or implied.
// See the License for the specific language governing permissions and
// limitations under the License.

syntax = "proto3";
option cc_enable_arenas = true;

package ray.rpc.autoscaler.im;

// A status code to be used for operations in the Instance Manager
// and other components.
enum StatusCode {
  // The unspecified status code. Should not be used.
  UNSPECIFIED = 0;
  // Success operations.
  OK = 1;
  // Version mismatched.
  VERSION_MISMATCH = 2;
  // Unknown errors, that's probably not recoverable.
  UNKNOWN_ERRORS = 3;
  // Unavailable resources or operations. Caller should retry.
  UNAVAILABLE = 4;
  // Invalid values.
  INVALID_VALUE = 5;
}

message Status {
  StatusCode code = 1;
  string message = 2;
}

/// Represents the state of an instance.
message Instance {
  // Represents the state of a launched instance.
  // See
  // https://docs.google.com/document/d/1NzQjA8Mh-oMc-QxXOa529oneWCoA8sDiVoNkBqqDb4U/edit#heading=h.k9a1sp4qpqj4
  // for lifecyle of an instance.
  enum InstanceStatus {
    // The unspecified state
    UNKNOWN = 0;
    // The instance is queued to be allocated.
    QUEUED = 1;
    // The instance is requested to be allocated - follows from the QUEUED state.
    REQUESTED = 2;
    // The instance is allocated - follows from the REQUESTED state.
    ALLOCATED = 3;
    // The instance is installing ray (optionally) - follows from the ALLOCATED state.
    RAY_INSTALLING = 4;
    // Ray started and connected to gcs - follows from the RAY_INSTALLING state or
    // ALLOCATED.
    RAY_RUNNING = 5;
    // Ray node should be stopped - follows from the RAY_RUNNING state.
    RAY_STOP_REQUESTED = 6;
    // Ray node being stopped - follows from RAY_RUNNING.
    RAY_STOPPING = 7;
    // Ray stopped - follows from the RAY_STOPPING state.
    RAY_STOPPED = 8;
    // The instance is terminatng - follows from the RAY_STOPPING state.
    TERMINATING = 9;
    // The instance is terminated - follows from TERMINATING state or any other running
    // states when instance was preempted.
    TERMINATED = 10;
    // Error states.
    // The instance allocation failed - follows from the REQUESTED state.
    ALLOCATION_FAILED = 11;
    // The instance startup failed - follows from the RAY_INSTALLING state.j
    RAY_INSTALL_FAILED = 12;
    // The instance termination failed - follows from the TERMINATING state.
    TERMINATION_FAILED = 13;
  }
  // an unique id for the instance that's generated by the
  // instance manager. This may be optional if
  // the instance hasn't be started yet.
  string instance_id = 1;
  // The cloud instance id of the instance, which is a **unique** and **opaque**
  // id generated by the cloud provider.
  optional string cloud_instance_id = 2;
  // The ray node id. Empty before ray is started and registered to GCS.
  optional string node_id = 3;
  // the status of the instance.
  InstanceStatus status = 4;
  // the node type of the instance. This is the user defined ray instance type name
  // It's the key of `available_node_types` in the ray-schema.json, e.g.
  // `ray.head.default``
  string instance_type = 5;
  // The corresponding total resources on the node.
  map<string, double> total_resources = 6;
  // internal ip address of the instance.
  string internal_ip = 7;
  // external ip address of the instance.
  string external_ip = 8;
  // the monotonically increasing version number of the instance.
  int64 version = 9;
  // The status history of the instance.
  message StatusHistory {
    InstanceStatus instance_status = 1;
    // Unix timestamp of the last time the instance get modified in nanoseconds.
    int64 timestamp_ns = 2;
    // The details of the status change if any.
    string details = 3;
  }
  repeated StatusHistory status_history = 10;
  // The request id that's associated with the instance, this is id for request
  // where the instance manager is trying to launch the instance.
  // This could also be used as idempotency key for the launch request to the
  // cloud provider.
  string launch_request_id = 11;
  // The instance STOPPED details.
  string exit_details = 12;
}

// Update event for an instance.
message InstanceUpdateEvent {
  // the instance id of the instance that's updated.
  string instance_id = 1;
  // the new instance status.
  Instance.InstanceStatus new_instance_status = 2;
  // The details of the status change if any.
  string details = 3;

  /// Additional metdata for the update event.

  // The instance type for QUEUED/REQUESTED/ALLOCATED event.
  optional string instance_type = 4;
  // Cloud instance id for ALLOCATED event.
  optional string cloud_instance_id = 5;
  // Ray node id for RAY_RUNNING event.
  optional string ray_node_id = 6;
  // Launch request id for REQUESTED event.
<<<<<<< HEAD
  optional string launch_request_id = 8;
  // Termination request for RAY_STOPPING event.
  optional TerminationRequest termination_request = 9;
=======
  optional string launch_request_id = 7;
>>>>>>> 3b5d2791
}

// Launch request for a node type.
message LaunchRequest {
  // the instance type name.
  string instance_type = 1;
  // the number of instances to launch.
  int32 count = 2;
  // a unique request id.
  string id = 3;
  // request time in milliseconds.
  int64 request_ts_ms = 4;
}

// Termination request for an instance.
message TerminationRequest {
  enum Cause {
    UNKNOWN = 0;
    // Idle termination.
    IDLE = 1;
    // Per type max instance limit reached.
    MAX_NUM_NODE_PER_TYPE = 2;
    // Global max num nodes reached.
    MAX_NUM_NODES = 3;
    // An outdated node.
    OUTDATED = 4;
  }
  // id of the request.
  string id = 1;
  // The ray node id of the instance that's terminated.
  string ray_node_id = 2;
  // the instance id of the instance that's terminated.
  string instance_id = 3;
  // the reason of the termination.
  Cause cause = 4;
  // Instance type.
  string instance_type = 5;

  // Idle time if the cause is IDLE.
  optional uint64 idle_time_ms = 6;
  // The per type max instance limit if the cause is MAX_NUM_NODE_PER_TYPE.
  optional uint32 max_num_nodes_per_type = 7;
  // The global max num nodes if the cause is MAX_NUM_NODES.
  optional uint32 max_num_nodes = 8;
}

message UpdateInstanceManagerStateRequest {
  // the expected version of the state.
  int64 expected_version = 1;
  // instance state updates.
  repeated InstanceUpdateEvent updates = 2;
}

message UpdateInstanceManagerStateReply {
  // whether the update is successful.
  Status status = 1;
  // the current version of the state. If success, this is the same as
  // the version after updates.
  int64 version = 2;
}

message InstanceManagerState {
  // a monotonically increasing version number.
  // the version number is incremented whenever
  // the state is updated (either by successful adjusting request,
  // or instance state change).
  int64 version = 1;
  // The current list of autoscaler instances.
  repeated Instance instances = 2;
}

message GetInstanceManagerStateRequest {}

message GetInstanceManagerStateReply {
  Status status = 1;
  // The instance manager state.
  InstanceManagerState state = 2;
}

service InstanceManagerService {
  /// The instance manager service should guarantee linearizability of the updates/gets
  /// to the instance manager state: e.g.
  ///   - if two updates are sent to the instance manager service, the second update
  ///   should be applied after the first update is applied.
  ///   - if an update is sent to the instance manager before a get, the get should
  ///   return the state after the update.
  rpc GetInstanceManagerState(GetInstanceManagerStateRequest)
      returns (GetInstanceManagerStateReply);
  rpc UpdateInstanceManagerState(UpdateInstanceManagerStateRequest)
      returns (UpdateInstanceManagerStateReply);
}<|MERGE_RESOLUTION|>--- conflicted
+++ resolved
@@ -137,13 +137,9 @@
   // Ray node id for RAY_RUNNING event.
   optional string ray_node_id = 6;
   // Launch request id for REQUESTED event.
-<<<<<<< HEAD
-  optional string launch_request_id = 8;
+  optional string launch_request_id = 7;
   // Termination request for RAY_STOPPING event.
-  optional TerminationRequest termination_request = 9;
-=======
-  optional string launch_request_id = 7;
->>>>>>> 3b5d2791
+  optional TerminationRequest termination_request = 8;
 }
 
 // Launch request for a node type.
