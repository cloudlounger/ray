--- conflicted
+++ resolved
@@ -23,15 +23,11 @@
 )
 from ray._private.ray_option_utils import _warn_if_using_deprecated_placement_group
 from ray._private.utils import get_runtime_env_info, parse_runtime_env
-<<<<<<< HEAD
-from ray._raylet import PythonFunctionDescriptor, StreamingObjectRefGenerator
-=======
 from ray._raylet import (
     STREAMING_GENERATOR_RETURN,
     PythonFunctionDescriptor,
     StreamingObjectRefGenerator,
 )
->>>>>>> 44ef068b
 from ray.exceptions import AsyncioActorExit
 from ray.util.annotations import DeveloperAPI, PublicAPI
 from ray.util.placement_group import _configure_placement_group_based_on_context
@@ -1187,11 +1183,7 @@
             concurrency_group_name if concurrency_group_name is not None else b"",
         )
 
-<<<<<<< HEAD
-        if num_returns == -2:
-=======
         if num_returns == STREAMING_GENERATOR_RETURN:
->>>>>>> 44ef068b
             # Streaming generator will return a single ref
             # that is for the generator task.
             assert len(object_refs) == 1
