--- conflicted
+++ resolved
@@ -355,7 +355,6 @@
                 continue
             history.append(status_update)
         return history
-<<<<<<< HEAD
 
     @staticmethod
     def get_last_status_transition(
@@ -377,29 +376,6 @@
         return None
 
     @staticmethod
-=======
-
-    @staticmethod
-    def get_last_status_transition(
-        instance: Instance,
-        select_instance_status: Optional["Instance.InstanceStatus"] = None,
-    ) -> Optional["Instance.StatusHistory"]:
-        """
-        Returns the last status transition of the instance.
-
-        Args:
-            instance: The instance.
-            instance_status: The status to search for. If None, returns the last
-                status update.
-        """
-        history = InstanceUtil.get_status_transitions(instance, select_instance_status)
-        history.sort(key=lambda x: x.timestamp_ns)
-        if history:
-            return history[-1]
-        return None
-
-    @staticmethod
->>>>>>> f41aba36
     def get_status_transition_times_ns(
         instance: Instance,
         select_instance_status: Optional["Instance.InstanceStatus"] = None,
