import logging
from abc import ABC, abstractmethod
from typing import List, Optional

from ray.autoscaler.v2.instance_manager.common import (
    InstanceUtil,
    InvalidInstanceUpdateError,
)
from ray.autoscaler.v2.instance_manager.instance_storage import InstanceStorage
from ray.core.generated.instance_manager_pb2 import (
    GetInstanceManagerStateReply,
    GetInstanceManagerStateRequest,
    Instance,
    InstanceUpdateEvent,
    StatusCode,
    UpdateInstanceManagerStateReply,
    UpdateInstanceManagerStateRequest,
)

logger = logging.getLogger(__name__)


class InstanceUpdatedSubscriber(ABC):
    """Subscribers to instance status changes."""

    @abstractmethod
    def notify(self, events: List[InstanceUpdateEvent]) -> None:
        pass


class InstanceManager:
    """
    See `InstanceManagerService` in instance_manager.proto

    This handles updates to an instance, or inserts a new instance if
    it's an insert update. We should only be inserting new instances
    of the below statuses:
        1. ALLOCATED: For unmanaged instance not initialized by InstanceManager,
            e.g. head node
        2. QUEUED: For new instance being queued to launch.
        3. TERMINATING: For leaked cloud instance that needs to be terminated.

    For full status transitions, see:
    https://docs.google.com/document/d/1NzQjA8Mh-oMc-QxXOa529oneWCoA8sDiVoNkBqqDb4U/edit#heading=h.k9a1sp4qpqj4

    Not thread safe, should be used as a singleton.
    """

    def __init__(
        self,
        instance_storage: InstanceStorage,
        instance_status_update_subscribers: Optional[List[InstanceUpdatedSubscriber]],
    ):
        self._instance_storage = instance_storage
        self._status_update_subscribers = instance_status_update_subscribers or []

    def update_instance_manager_state(
        self, request: UpdateInstanceManagerStateRequest
    ) -> UpdateInstanceManagerStateReply:
        """
        Updates the instance manager state.

        If there's a any failure, no updates would be made and the reply
        would contain the latest version of the instance manager state,
        and the error info.

        Args:
            request: The request to update the instance manager state.

        Returns:
            The reply to the request.
        """

        # Handle updates
        ids_to_updates = {update.instance_id: update for update in request.updates}
        to_update_instances, version = self._instance_storage.get_instances(
            instance_ids=ids_to_updates.keys()
        )

        if request.expected_version >= 0 and request.expected_version != version:
            err_str = (
                f"Version mismatch: expected: {request.expected_version}, "
                f"actual: {version}"
            )
            logger.warn(err_str)
            return self._get_update_im_state_reply(
                StatusCode.VERSION_MISMATCH,
                version,
                err_str,
            )

        # Handle instances states update.
        to_upsert_instances = []
        for instance_id, update in ids_to_updates.items():
            try:
                if instance_id in to_update_instances:
                    instance = self._update_instance(
                        to_update_instances[instance_id], update
                    )
                else:
                    instance = self._create_instance(update)
            except InvalidInstanceUpdateError as e:
                logger.error(e)
                return InstanceManager._get_update_im_state_reply(
                    StatusCode.INVALID_VALUE, version, str(e)
                )

            to_upsert_instances.append(instance)

        # Updates the instance storage.
        result = self._instance_storage.batch_upsert_instances(
            updates=to_upsert_instances,
            expected_storage_version=version,
        )

        if not result.success:
            if result.version != version:
                err_str = (
                    f"Version mismatch: expected: {version}, actual: {result.version}"
                )
                logger.warn(err_str)
                return self._get_update_im_state_reply(
                    StatusCode.VERSION_MISMATCH, result.version, err_str
                )
            else:
                err_str = "Failed to update instance storage."
                logger.error(err_str)
                return self._get_update_im_state_reply(
                    StatusCode.UNKNOWN_ERRORS, result.version, err_str
                )

        # Successful updates.
        for subscriber in self._status_update_subscribers:
            subscriber.notify(request.updates)

        return self._get_update_im_state_reply(StatusCode.OK, result.version)

    def get_instance_manager_state(
        self, request: GetInstanceManagerStateRequest
    ) -> GetInstanceManagerStateReply:
        """
        Gets the instance manager state.

        Args:
            request: The request to get the instance manager state.

        Returns:
            The reply to the request.
        """
        reply = GetInstanceManagerStateReply()
        instances, version = self._instance_storage.get_instances()
        reply.state.instances.extend(instances.values())
        reply.state.version = version
        reply.status.code = StatusCode.OK

        return reply

    #########################################
    # Private methods
    #########################################

    @staticmethod
    def _get_update_im_state_reply(
        status_code: StatusCode, version: int, error_message: str = ""
    ) -> UpdateInstanceManagerStateReply:
        """
        Returns a UpdateInstanceManagerStateReply with the given status code and
        version.

        Args:
            status_code: The status code.
            version: The version.
            error_message: The error message if any.

        Returns:
            The reply.
        """
        reply = UpdateInstanceManagerStateReply()
        reply.status.code = status_code
        reply.version = version
        if error_message:
            reply.status.message = error_message
        return reply

    @staticmethod
    def _apply_update(instance: Instance, update: InstanceUpdateEvent):
        """
        Apply status specific update to the instance.

        Args:
            instance: The instance to update.
            update: The update to apply.

        Raises:
            InvalidInstanceUpdateError: If the update is invalid.
        """
<<<<<<< HEAD
=======
        err_msg = None
>>>>>>> 0f257964
        if update.new_instance_status == Instance.ALLOCATED:
            if not update.cloud_instance_id:
                raise InvalidInstanceUpdateError(
                    instance_id=update.instance_id,
                    cur_status=instance.status,
                    update=update,
                    details=("ALLOCATED update must have cloud_instance_id"),
                )
            instance.cloud_instance_id = update.cloud_instance_id
        elif update.new_instance_status == Instance.TERMINATED:
            instance.cloud_instance_id = ""
        elif update.new_instance_status == Instance.RAY_RUNNING:
            if not update.ray_node_id:
                raise InvalidInstanceUpdateError(
                    instance_id=update.instance_id,
                    cur_status=instance.status,
                    update=update,
                    details=("RAY_RUNNING update must have ray_node_id"),
                )
            instance.node_id = update.ray_node_id
        elif update.new_instance_status == Instance.REQUESTED:
            if not update.launch_request_id:
                err_msg = "REQUESTED update must have launch_request_id"
            if not update.instance_type:
                err_msg = "REQUESTED update must have instance_type"

            if err_msg:
                raise InvalidInstanceUpdateError(
                    instance_id=update.instance_id,
                    cur_status=instance.status,
                    update=update,
                    details=err_msg,
                )
            instance.instance_type = update.instance_type
            instance.launch_request_id = update.launch_request_id

    @staticmethod
    def _create_instance(update: InstanceUpdateEvent) -> Instance:
        """
        Create a new instance from the given update.
        """

        if update.new_instance_status not in [
            # For unmanaged instance not initialized by InstanceManager,
            # e.g. head node
            Instance.ALLOCATED,
            # For new instance being queued to launch.
            Instance.QUEUED,
            # For leaked cloud instance that needs to be terminated.
            Instance.TERMINATING,
        ]:
            raise InvalidInstanceUpdateError(
                instance_id=update.instance_id,
                cur_status=Instance.UNKNOWN,
                update=update,
                details=(
                    "Invalid status for new instance, must be one of "
                    "[ALLOCATED, QUEUED, TERMINATING]"
                ),
            )

        # Create a new instance first for common fields.
        instance = InstanceUtil.new_instance(
            instance_id=update.instance_id,
            instance_type=update.instance_type,
            status=update.new_instance_status,
            details=update.details,
        )

        # Apply the status specific updates.
        InstanceManager._apply_update(instance, update)
        return instance

    @staticmethod
    def _update_instance(instance: Instance, update: InstanceUpdateEvent) -> Instance:
        """
        Update the instance with the given update.

        Args:
            instance: The instance to update.
            update: The update to apply.

        Returns:
            The updated instance.

        Raises:
            InvalidInstanceUpdateError: If the update is invalid.
        """
        if not InstanceUtil.set_status(
            instance, update.new_instance_status, update.details
        ):
            raise InvalidInstanceUpdateError(
                instance_id=update.instance_id,
                cur_status=instance.status,
                update=update,
                details="Invalid status transition",
            )
        InstanceManager._apply_update(instance, update)

        return instance<|MERGE_RESOLUTION|>--- conflicted
+++ resolved
@@ -194,10 +194,7 @@
         Raises:
             InvalidInstanceUpdateError: If the update is invalid.
         """
-<<<<<<< HEAD
-=======
         err_msg = None
->>>>>>> 0f257964
         if update.new_instance_status == Instance.ALLOCATED:
             if not update.cloud_instance_id:
                 raise InvalidInstanceUpdateError(
