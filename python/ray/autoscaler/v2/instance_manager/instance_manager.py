import logging
from abc import ABC, abstractmethod
from typing import List, Optional

from ray.autoscaler.v2.instance_manager.common import InstanceUtil
from ray.autoscaler.v2.instance_manager.instance_storage import InstanceStorage
from ray.core.generated.instance_manager_pb2 import (
    GetInstanceManagerStateReply,
    GetInstanceManagerStateRequest,
    Instance,
    InstanceUpdateEvent,
    NodeKind,
    StatusCode,
    UpdateInstanceManagerStateReply,
    UpdateInstanceManagerStateRequest,
)

logger = logging.getLogger(__name__)


class InstanceUpdatedSubscriber(ABC):
    """Subscribers to instance status changes."""

    @abstractmethod
    def notify(self, events: List[InstanceUpdateEvent]) -> None:
        pass


class InstanceManager:
    """
    See `InstanceManagerService` in instance_manager.proto

    This handles updates to an instance, or inserts a new instance if
    it's an insert update. We should only be inserting new instances
    of the below statuses:
        1. ALLOCATED: For unmanaged instance not initialized by InstanceManager,
            e.g. head node
        2. QUEUED: For new instance being queued to launch.
        3. TERMINATING: For leaked cloud instance that needs to be terminated.

    For full status transitions, see:
    https://docs.google.com/document/d/1NzQjA8Mh-oMc-QxXOa529oneWCoA8sDiVoNkBqqDb4U/edit#heading=h.k9a1sp4qpqj4

    Not thread safe, should be used as a singleton.
    """

    def __init__(
        self,
        instance_storage: InstanceStorage,
        instance_status_update_subscribers: Optional[List[InstanceUpdatedSubscriber]],
    ):
        self._instance_storage = instance_storage
        self._status_update_subscribers = instance_status_update_subscribers or []

    def update_instance_manager_state(
        self, request: UpdateInstanceManagerStateRequest
    ) -> UpdateInstanceManagerStateReply:
        """
        Updates the instance manager state.

        If there's a any failure, no updates would be made and the reply
        would contain the latest version of the instance manager state,
        and the error info.

        Args:
            request: The request to update the instance manager state.

        Returns:
            The reply to the request.
        """

        # Handle updates
        ids_to_updates = {update.instance_id: update for update in request.updates}
        to_update_instances, version = self._instance_storage.get_instances(
            instance_ids=ids_to_updates.keys()
        )

        if request.expected_version >= 0 and request.expected_version != version:
            err_str = (
                f"Version mismatch: expected: {request.expected_version}, "
                f"actual: {version}"
            )
            logger.warn(err_str)
            return self._get_update_im_state_reply(
                StatusCode.VERSION_MISMATCH,
                version,
                err_str,
            )

        # Handle instances states update.
        to_upsert_instances = []
        for instance_id, update in ids_to_updates.items():
            if instance_id in to_update_instances:
                instance = self._update_instance(
                    to_update_instances[instance_id], update
                )
            else:
                instance = self._create_instance(update)

            to_upsert_instances.append(instance)

        # Updates the instance storage.
        result = self._instance_storage.batch_upsert_instances(
            updates=to_upsert_instances,
            expected_storage_version=version,
        )

        if not result.success:
            if result.version != version:
                err_str = (
                    f"Version mismatch: expected: {version}, actual: {result.version}"
                )
                logger.warn(err_str)
                return self._get_update_im_state_reply(
                    StatusCode.VERSION_MISMATCH, result.version, err_str
                )
            else:
                err_str = "Failed to update instance storage."
                logger.error(err_str)
                return self._get_update_im_state_reply(
                    StatusCode.UNKNOWN_ERRORS, result.version, err_str
                )

        # Successful updates.
        for subscriber in self._status_update_subscribers:
            subscriber.notify(request.updates)

        return self._get_update_im_state_reply(StatusCode.OK, result.version)

    def get_instance_manager_state(
        self, request: GetInstanceManagerStateRequest
    ) -> GetInstanceManagerStateReply:
        """
        Gets the instance manager state.

        Args:
            request: The request to get the instance manager state.

        Returns:
            The reply to the request.
        """
        reply = GetInstanceManagerStateReply()
        instances, version = self._instance_storage.get_instances()
        reply.state.instances.extend(instances.values())
        reply.state.version = version
        reply.status.code = StatusCode.OK

        return reply

    #########################################
    # Private methods
    #########################################

    @staticmethod
    def _get_update_im_state_reply(
        status_code: StatusCode, version: int, error_message: str = ""
    ) -> UpdateInstanceManagerStateReply:
        """
        Returns a UpdateInstanceManagerStateReply with the given status code and
        version.

        Args:
            status_code: The status code.
            version: The version.
            error_message: The error message if any.

        Returns:
            The reply.
        """
        reply = UpdateInstanceManagerStateReply()
        reply.status.code = status_code
        reply.version = version
        if error_message:
            reply.status.message = error_message
        return reply

    @staticmethod
    def _apply_update(instance: Instance, update: InstanceUpdateEvent):
        """
        Apply status specific update to the instance.

        Args:
            instance: The instance to update.
            update: The update to apply.
        """
        if update.new_instance_status == Instance.ALLOCATED:
<<<<<<< HEAD
            if not update.cloud_instance_id:
                err_msg = "ALLOCATED update must have cloud_instance_id"
            elif update.node_kind not in [
                NodeKind.WORKER,
                NodeKind.HEAD,
            ]:
                err_msg = "ALLOCATED update must have node_kind as WORKER or HEAD"
            elif not update.instance_type:
                err_msg = "ALLOCATED update must have instance_type"

            if err_msg:
                raise InvalidInstanceUpdateError(
                    instance_id=update.instance_id,
                    cur_status=instance.status,
                    update=update,
                    details=err_msg,
                )
=======
            assert (
                update.cloud_instance_id
            ), "ALLOCATED update must have cloud_instance_id"
>>>>>>> ea0d518e
            instance.cloud_instance_id = update.cloud_instance_id
            instance.node_kind = update.node_kind
            instance.instance_type = update.instance_type
        elif update.new_instance_status == Instance.TERMINATED:
            instance.cloud_instance_id = ""
        elif update.new_instance_status == Instance.RAY_RUNNING:
            assert update.ray_node_id, "RAY_RUNNING update must have ray_node_id"
            instance.node_id = update.ray_node_id
        elif update.new_instance_status == Instance.REQUESTED:
            assert (
                update.launch_request_id
            ), "REQUESTED update must have launch_request_id"
            assert update.instance_type, "REQUESTED update must have instance_type"
            instance.launch_request_id = update.launch_request_id
            instance.instance_type = update.instance_type

    @staticmethod
    def _create_instance(update: InstanceUpdateEvent) -> Instance:
        """
        Create a new instance from the given update.
        """
<<<<<<< HEAD
        if not update.upsert or update.new_instance_status not in [
=======

        assert update.new_instance_status in [
>>>>>>> ea0d518e
            # For unmanaged instance not initialized by InstanceManager,
            # e.g. head node
            Instance.ALLOCATED,
            # For new instance being queued to launch.
            Instance.QUEUED,
            # For leaked cloud instance that needs to be terminated.
            Instance.TERMINATING,
<<<<<<< HEAD
        ]:
            raise InvalidInstanceUpdateError(
                instance_id=update.instance_id,
                cur_status=Instance.UNKNOWN,
                update=update,
                details=(
                    "Invalid event for creating instance, must be one of "
                    "[ALLOCATED, QUEUED, TERMINATING] or upsert must "
                    "be true."
                ),
            )
=======
        ], (
            "Invalid status for new instance, must be one of "
            "[ALLOCATED, QUEUED, TERMINATING]"
        )
>>>>>>> ea0d518e

        # Create a new instance first for common fields.
        instance = InstanceUtil.new_instance(
            instance_id=update.instance_id,
            instance_type=update.instance_type,
            status=update.new_instance_status,
            details=update.details,
        )

        # Apply the status specific updates.
        InstanceManager._apply_update(instance, update)
        return instance

    @staticmethod
    def _update_instance(instance: Instance, update: InstanceUpdateEvent) -> Instance:
        """
        Update the instance with the given update.

        Args:
            instance: The instance to update.
            update: The update to apply.

        Returns:
            The updated instance.
        """
        assert InstanceUtil.set_status(instance, update.new_instance_status), (
            f"Invalid status transition from {instance.status} to "
            f"{update.new_instance_status}"
        )
        InstanceManager._apply_update(instance, update)

        return instance<|MERGE_RESOLUTION|>--- conflicted
+++ resolved
@@ -184,34 +184,20 @@
             update: The update to apply.
         """
         if update.new_instance_status == Instance.ALLOCATED:
-<<<<<<< HEAD
-            if not update.cloud_instance_id:
-                err_msg = "ALLOCATED update must have cloud_instance_id"
-            elif update.node_kind not in [
+            assert (
+                update.cloud_instance_id
+            ), "ALLOCATED update must have cloud_instance_id"
+            assert update.node_kind in [
                 NodeKind.WORKER,
                 NodeKind.HEAD,
-            ]:
-                err_msg = "ALLOCATED update must have node_kind as WORKER or HEAD"
-            elif not update.instance_type:
-                err_msg = "ALLOCATED update must have instance_type"
-
-            if err_msg:
-                raise InvalidInstanceUpdateError(
-                    instance_id=update.instance_id,
-                    cur_status=instance.status,
-                    update=update,
-                    details=err_msg,
-                )
-=======
+            ], "ALLOCATED update must have node_kind as WORKER or HEAD"
+            assert update.instance_type, "ALLOCATED update must have instance_type"
             assert (
                 update.cloud_instance_id
             ), "ALLOCATED update must have cloud_instance_id"
->>>>>>> ea0d518e
             instance.cloud_instance_id = update.cloud_instance_id
             instance.node_kind = update.node_kind
             instance.instance_type = update.instance_type
-        elif update.new_instance_status == Instance.TERMINATED:
-            instance.cloud_instance_id = ""
         elif update.new_instance_status == Instance.RAY_RUNNING:
             assert update.ray_node_id, "RAY_RUNNING update must have ray_node_id"
             instance.node_id = update.ray_node_id
@@ -222,18 +208,21 @@
             assert update.instance_type, "REQUESTED update must have instance_type"
             instance.launch_request_id = update.launch_request_id
             instance.instance_type = update.instance_type
+        elif update.new_instance_status == Instance.TERMINATING:
+            assert (
+                update.cloud_instance_id
+            ), "TERMINATING update must have cloud instance id"
+            pass
 
     @staticmethod
     def _create_instance(update: InstanceUpdateEvent) -> Instance:
         """
         Create a new instance from the given update.
         """
-<<<<<<< HEAD
-        if not update.upsert or update.new_instance_status not in [
-=======
+
+        assert update.upsert, "upsert must be true for creating new instance."
 
         assert update.new_instance_status in [
->>>>>>> ea0d518e
             # For unmanaged instance not initialized by InstanceManager,
             # e.g. head node
             Instance.ALLOCATED,
@@ -241,24 +230,10 @@
             Instance.QUEUED,
             # For leaked cloud instance that needs to be terminated.
             Instance.TERMINATING,
-<<<<<<< HEAD
-        ]:
-            raise InvalidInstanceUpdateError(
-                instance_id=update.instance_id,
-                cur_status=Instance.UNKNOWN,
-                update=update,
-                details=(
-                    "Invalid event for creating instance, must be one of "
-                    "[ALLOCATED, QUEUED, TERMINATING] or upsert must "
-                    "be true."
-                ),
-            )
-=======
         ], (
             "Invalid status for new instance, must be one of "
             "[ALLOCATED, QUEUED, TERMINATING]"
         )
->>>>>>> ea0d518e
 
         # Create a new instance first for common fields.
         instance = InstanceUtil.new_instance(
@@ -285,8 +260,9 @@
             The updated instance.
         """
         assert InstanceUtil.set_status(instance, update.new_instance_status), (
-            f"Invalid status transition from {instance.status} to "
-            f"{update.new_instance_status}"
+            "Invalid status transition from "
+            f"{Instance.InstanceStatus.Name(instance.status)} to "
+            f"{Instance.InstanceStatus.Name(update.new_instance_status)}"
         )
         InstanceManager._apply_update(instance, update)
 
