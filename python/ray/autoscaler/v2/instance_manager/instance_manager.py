import logging
from abc import ABC, abstractmethod
from typing import List, Optional

from ray.autoscaler.v2.instance_manager.common import InstanceUtil
from ray.autoscaler.v2.instance_manager.instance_storage import InstanceStorage
from ray.core.generated.instance_manager_pb2 import (
    GetInstanceManagerStateReply,
    GetInstanceManagerStateRequest,
    Instance,
    InstanceUpdateEvent,
    NodeKind,
    StatusCode,
    UpdateInstanceManagerStateReply,
    UpdateInstanceManagerStateRequest,
)

logger = logging.getLogger(__name__)


class InstanceUpdatedSubscriber(ABC):
    """Subscribers to instance status changes."""

    @abstractmethod
    def notify(self, events: List[InstanceUpdateEvent]) -> None:
        pass


class InstanceManager:
    """
    See `InstanceManagerService` in instance_manager.proto

    This handles updates to an instance, or inserts a new instance if
    it's an insert update. We should only be inserting new instances
    of the below statuses:
        1. ALLOCATED: For unmanaged instance not initialized by InstanceManager,
            e.g. head node
        2. QUEUED: For new instance being queued to launch.
        3. TERMINATING: For leaked cloud instance that needs to be terminated.

    For full status transitions, see:
    https://docs.google.com/document/d/1NzQjA8Mh-oMc-QxXOa529oneWCoA8sDiVoNkBqqDb4U/edit#heading=h.k9a1sp4qpqj4

    Not thread safe, should be used as a singleton.
    """

    def __init__(
        self,
        instance_storage: InstanceStorage,
        instance_status_update_subscribers: Optional[List[InstanceUpdatedSubscriber]],
    ):
        self._instance_storage = instance_storage
        self._status_update_subscribers = instance_status_update_subscribers or []

    def update_instance_manager_state(
        self, request: UpdateInstanceManagerStateRequest
    ) -> UpdateInstanceManagerStateReply:
        """
        Updates the instance manager state.

        If there's a any failure, no updates would be made and the reply
        would contain the latest version of the instance manager state,
        and the error info.

        Args:
            request: The request to update the instance manager state.

        Returns:
            The reply to the request.
        """

        # Handle updates
        ids_to_updates = {update.instance_id: update for update in request.updates}
        to_update_instances, version = self._instance_storage.get_instances(
            instance_ids=ids_to_updates.keys()
        )

        if request.expected_version >= 0 and request.expected_version != version:
            err_str = (
                f"Version mismatch: expected: {request.expected_version}, "
                f"actual: {version}"
            )
            logger.warn(err_str)
            return self._get_update_im_state_reply(
                StatusCode.VERSION_MISMATCH,
                version,
                err_str,
            )

        # Handle instances states update.
        to_upsert_instances = []
        for instance_id, update in ids_to_updates.items():
            if instance_id in to_update_instances:
                instance = self._update_instance(
                    to_update_instances[instance_id], update
                )
            else:
                instance = self._create_instance(update)

            to_upsert_instances.append(instance)

        # Updates the instance storage.
        result = self._instance_storage.batch_upsert_instances(
            updates=to_upsert_instances,
            expected_storage_version=version,
        )

        if not result.success:
            if result.version != version:
                err_str = (
                    f"Version mismatch: expected: {version}, actual: {result.version}"
                )
                logger.warn(err_str)
                return self._get_update_im_state_reply(
                    StatusCode.VERSION_MISMATCH, result.version, err_str
                )
            else:
                err_str = "Failed to update instance storage."
                logger.error(err_str)
                return self._get_update_im_state_reply(
                    StatusCode.UNKNOWN_ERRORS, result.version, err_str
                )

        # Successful updates.
        for subscriber in self._status_update_subscribers:
            subscriber.notify(request.updates)

        return self._get_update_im_state_reply(StatusCode.OK, result.version)

    def get_instance_manager_state(
        self, request: GetInstanceManagerStateRequest
    ) -> GetInstanceManagerStateReply:
        """
        Gets the instance manager state.

        Args:
            request: The request to get the instance manager state.

        Returns:
            The reply to the request.
        """
        reply = GetInstanceManagerStateReply()
        instances, version = self._instance_storage.get_instances()
        reply.state.instances.extend(instances.values())
        reply.state.version = version
        reply.status.code = StatusCode.OK

        return reply

    #########################################
    # Private methods
    #########################################

    @staticmethod
    def _get_update_im_state_reply(
        status_code: StatusCode, version: int, error_message: str = ""
    ) -> UpdateInstanceManagerStateReply:
        """
        Returns a UpdateInstanceManagerStateReply with the given status code and
        version.

        Args:
            status_code: The status code.
            version: The version.
            error_message: The error message if any.

        Returns:
            The reply.
        """
        reply = UpdateInstanceManagerStateReply()
        reply.status.code = status_code
        reply.version = version
        if error_message:
            reply.status.message = error_message
        return reply

    @staticmethod
    def _apply_update(instance: Instance, update: InstanceUpdateEvent):
        """
        Apply status specific update to the instance.

        Args:
            instance: The instance to update.
            update: The update to apply.
        """
        if update.new_instance_status == Instance.ALLOCATED:
            assert (
                update.cloud_instance_id
            ), "ALLOCATED update must have cloud_instance_id"
            assert update.node_kind in [
                NodeKind.WORKER,
                NodeKind.HEAD,
            ], "ALLOCATED update must have node_kind as WORKER or HEAD"
            assert update.instance_type, "ALLOCATED update must have instance_type"
            assert (
                update.cloud_instance_id
            ), "ALLOCATED update must have cloud_instance_id"
            instance.cloud_instance_id = update.cloud_instance_id
            instance.node_kind = update.node_kind
            instance.instance_type = update.instance_type
        elif update.new_instance_status == Instance.RAY_RUNNING:
            assert update.ray_node_id, "RAY_RUNNING update must have ray_node_id"
            instance.node_id = update.ray_node_id
        elif update.new_instance_status == Instance.REQUESTED:
            assert (
                update.launch_request_id
            ), "REQUESTED update must have launch_request_id"
            assert update.instance_type, "REQUESTED update must have instance_type"
            instance.launch_request_id = update.launch_request_id
<<<<<<< HEAD
        elif update.new_instance_status == Instance.TERMINATING:
            if not update.cloud_instance_id:
                raise InvalidInstanceUpdateError(
                    instance_id=update.instance_id,
                    cur_status=instance.status,
                    update=update,
                    details=("TERMINATING update must have cloud_instance_id"),
                )
=======
            instance.instance_type = update.instance_type
        elif update.new_instance_status == Instance.TERMINATING:
            assert (
                update.cloud_instance_id
            ), "TERMINATING update must have cloud instance id"
            pass
>>>>>>> 7d3b2b86

    @staticmethod
    def _create_instance(update: InstanceUpdateEvent) -> Instance:
        """
        Create a new instance from the given update.
        """

        assert update.upsert, "upsert must be true for creating new instance."

        assert update.new_instance_status in [
            # For unmanaged instance not initialized by InstanceManager,
            # e.g. head node
            Instance.ALLOCATED,
            # For new instance being queued to launch.
            Instance.QUEUED,
            # For leaked cloud instance that needs to be terminated.
            Instance.TERMINATING,
        ], (
            "Invalid status for new instance, must be one of "
            "[ALLOCATED, QUEUED, TERMINATING]"
        )

        # Create a new instance first for common fields.
        instance = InstanceUtil.new_instance(
            instance_id=update.instance_id,
            instance_type=update.instance_type,
            status=update.new_instance_status,
            details=update.details,
        )

        # Apply the status specific updates.
        InstanceManager._apply_update(instance, update)
        return instance

    @staticmethod
    def _update_instance(instance: Instance, update: InstanceUpdateEvent) -> Instance:
        """
        Update the instance with the given update.

        Args:
            instance: The instance to update.
            update: The update to apply.

        Returns:
            The updated instance.
        """
        assert InstanceUtil.set_status(instance, update.new_instance_status), (
            "Invalid status transition from "
            f"{Instance.InstanceStatus.Name(instance.status)} to "
            f"{Instance.InstanceStatus.Name(update.new_instance_status)}"
        )
        InstanceManager._apply_update(instance, update)

        return instance<|MERGE_RESOLUTION|>--- conflicted
+++ resolved
@@ -207,23 +207,12 @@
             ), "REQUESTED update must have launch_request_id"
             assert update.instance_type, "REQUESTED update must have instance_type"
             instance.launch_request_id = update.launch_request_id
-<<<<<<< HEAD
-        elif update.new_instance_status == Instance.TERMINATING:
-            if not update.cloud_instance_id:
-                raise InvalidInstanceUpdateError(
-                    instance_id=update.instance_id,
-                    cur_status=instance.status,
-                    update=update,
-                    details=("TERMINATING update must have cloud_instance_id"),
-                )
-=======
             instance.instance_type = update.instance_type
         elif update.new_instance_status == Instance.TERMINATING:
             assert (
                 update.cloud_instance_id
             ), "TERMINATING update must have cloud instance id"
             pass
->>>>>>> 7d3b2b86
 
     @staticmethod
     def _create_instance(update: InstanceUpdateEvent) -> Instance:
