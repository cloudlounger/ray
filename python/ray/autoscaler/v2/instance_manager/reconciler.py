import logging
import math
import time
import uuid
from abc import ABC, abstractmethod
from collections import defaultdict
from typing import Dict, List, Optional, Set, Tuple

from ray._private.protobuf_compat import message_to_dict
from ray._private.utils import binary_to_hex
from ray.autoscaler.v2.instance_manager.common import InstanceUtil
from ray.autoscaler.v2.instance_manager.config import (
    AutoscalingConfig,
    InstanceReconcileConfig,
)
from ray.autoscaler.v2.instance_manager.instance_manager import InstanceManager
from ray.autoscaler.v2.instance_manager.node_provider import (
    CloudInstance,
    CloudInstanceId,
    CloudInstanceProviderError,
    ICloudInstanceProvider,
    LaunchNodeError,
    TerminateNodeError,
)
from ray.autoscaler.v2.instance_manager.ray_installer import RayInstallError
from ray.autoscaler.v2.instance_manager.subscribers.ray_stopper import RayStopError
from ray.autoscaler.v2.scheduler import IResourceScheduler, SchedulingRequest
from ray.autoscaler.v2.schema import AutoscalerInstance, NodeType
from ray.core.generated.autoscaler_pb2 import (
    AutoscalingState,
    ClusterResourceState,
    FailedInstanceRequest,
    NodeState,
    NodeStatus,
    PendingInstance,
    PendingInstanceRequest,
)
from ray.core.generated.instance_manager_pb2 import GetInstanceManagerStateRequest
from ray.core.generated.instance_manager_pb2 import Instance as IMInstance
from ray.core.generated.instance_manager_pb2 import (
    InstanceUpdateEvent as IMInstanceUpdateEvent,
)
from ray.core.generated.instance_manager_pb2 import (
    NodeKind,
    StatusCode,
    UpdateInstanceManagerStateRequest,
)

logger = logging.getLogger(__name__)


class IInstanceUpdater(ABC):
    """
    An interface to for making instance update.
    """

    @abstractmethod
    def make_update(self, instance: IMInstance) -> Optional[IMInstanceUpdateEvent]:
        """
        Make an instance update for the instance.

        Args:
            instance: The instance to make update.

        Returns:
            The instance update event if there's an update. None otherwise.
        """
        raise NotImplementedError


class TimeoutInstanceUpdater(IInstanceUpdater):
    """
    An instance updater that updates the instance to a new status if it's stuck in the
    current status for too long.
    """

    def __init__(
        self,
        cur_status: IMInstance.InstanceStatus,
        timeout_s: int,
        new_status: Optional["IMInstance.InstanceStatus"] = None,
    ):
        """
        Args:
            cur_status: The current status of the instance.
            timeout_s: The timeout in seconds.
            new_status: The new status to transition to if the instance is stuck in the
                current status for too long.
        """
        self.cur_status = cur_status
        self.timeout_s = timeout_s
        self.new_status = new_status

    def make_update(self, instance: IMInstance) -> Optional[IMInstanceUpdateEvent]:
        if InstanceUtil.has_timeout(instance, self.timeout_s):
            update = IMInstanceUpdateEvent(
                instance_id=instance.instance_id,
                new_instance_status=self.new_status,
                details=(
                    f"Timeout={self.timeout_s}s at status "
                    f"{IMInstance.InstanceStatus.Name(self.cur_status)}"
                ),
            )

            # Add status specific metadata
            if self.new_status == IMInstance.TERMINATING:
                update.cloud_instance_id = instance.cloud_instance_id

            return update
        return None


class StuckRequestedInstanceUpdater(IInstanceUpdater):
    """
    An instance updater that makes updates for instances stuck in the REQUESTED status
    for too long.
    """

    def __init__(
        self,
        timeout_s: int,
        max_num_request_to_allocate: int,
    ):
        """
        Args:
            timeout_s: The timeout in seconds.
            max_num_request_to_allocate: The maximum number of times an instance
                could be requested to allocate.
        """
        self.max_num_request_to_allocate = max_num_request_to_allocate
        self.timeout_s = timeout_s

    def make_update(self, instance: IMInstance) -> Optional[IMInstanceUpdateEvent]:
        if not InstanceUtil.has_timeout(instance, self.timeout_s):
            # Not timeout yet, be patient.
            return None

        all_request_times_ns = sorted(
            InstanceUtil.get_status_transition_times_ns(
                instance, select_instance_status=IMInstance.REQUESTED
            )
        )

        # Fail the allocation if we have tried too many times.
        if len(all_request_times_ns) >= self.max_num_request_to_allocate:
            return IMInstanceUpdateEvent(
                instance_id=instance.instance_id,
                new_instance_status=IMInstance.ALLOCATION_FAILED,
                details=(
                    "Failed to allocate cloud instance after "
                    f"{len(all_request_times_ns)} attempts"
                ),
            )

        # Retry the allocation if we could by transitioning to QUEUED again.
        return IMInstanceUpdateEvent(
            instance_id=instance.instance_id,
            new_instance_status=IMInstance.QUEUED,
            details=f"QUEUED again after timeout={self.timeout_s}s",
        )


class Reconciler:
    """
    A singleton class that reconciles the instance states of the instance manager
    for autoscaler.

    """

    @staticmethod
    def reconcile(
        instance_manager: InstanceManager,
        scheduler: IResourceScheduler,
        cloud_provider: ICloudInstanceProvider,
        ray_cluster_resource_state: ClusterResourceState,
        non_terminated_cloud_instances: Dict[CloudInstanceId, CloudInstance],
        autoscaling_config: AutoscalingConfig,
        cloud_provider_errors: Optional[List[CloudInstanceProviderError]] = None,
        ray_install_errors: Optional[List[RayInstallError]] = None,
        ray_stop_errors: Optional[List[RayStopError]] = None,
        _logger: Optional[logging.Logger] = None,
    ) -> AutoscalingState:
        """
        The reconcile method computes InstanceUpdateEvents for the instance manager
        by:

        1. Reconciling the instance manager's instances with external states like
        the cloud provider's, the ray cluster's states, the ray installer's results.
        It performs "passive" status transitions for the instances (where the status
        transition should only be reflecting the external states of the cloud provider
        and the ray cluster, and should not be actively changing them)

        2. Stepping the instances to the active states by computing instance status
        transitions that are needed and updating the instance manager's state.
        These transitions should be "active" where the transitions have side effects
        (through InstanceStatusSubscriber) to the cloud provider and the ray cluster.

        Args:
            instance_manager: The instance manager to reconcile.
            ray_cluster_resource_state: The ray cluster's resource state.
            non_terminated_cloud_instances: The non-terminated cloud instances from
                the cloud provider.
            cloud_provider_errors: The errors from the cloud provider.
            ray_install_errors: The errors from RayInstaller.
            ray_stop_errors: The errors from RayStopper.

        """
        cloud_provider_errors = cloud_provider_errors or []
        ray_install_errors = ray_install_errors or []
        ray_stop_errors = ray_stop_errors or []

        autoscaling_state = AutoscalingState()
        autoscaling_state.last_seen_cluster_resource_state_version = (
            ray_cluster_resource_state.cluster_resource_state_version
        )
        Reconciler._sync_from(
            instance_manager=instance_manager,
            ray_nodes=ray_cluster_resource_state.node_states,
            non_terminated_cloud_instances=non_terminated_cloud_instances,
            cloud_provider_errors=cloud_provider_errors,
            ray_install_errors=ray_install_errors,
            ray_stop_errors=ray_stop_errors,
        )

        Reconciler._step_next(
            autoscaling_state=autoscaling_state,
            instance_manager=instance_manager,
            scheduler=scheduler,
            cloud_provider=cloud_provider,
            ray_cluster_resource_state=ray_cluster_resource_state,
            non_terminated_cloud_instances=non_terminated_cloud_instances,
            autoscaling_config=autoscaling_config,
            _logger=_logger,
        )
        return autoscaling_state

    @staticmethod
<<<<<<< HEAD
    def initialize_head_node(
        instance_manager: InstanceManager,
        non_terminated_cloud_instances: Dict[CloudInstanceId, CloudInstance],
    ):
        """
        Initialize the head node for the instance manager.

        This is needed since the head node is not managed by the instance manager
        as of now and needs to be initialized separately.

        This should be called when the autoscaler is first started.

        Args:
            instance_manager: The instance manager to reconcile.
            non_terminated_cloud_instances: The non-terminated cloud instances from
                the cloud provider.
        """
        head_cloud_instance = None
        for cloud_instance in non_terminated_cloud_instances.values():
            if cloud_instance.node_kind == NodeKind.HEAD:
                head_cloud_instance = cloud_instance
                break

        assert head_cloud_instance, (
            "Head node is not found. Make sure the head node "
            "is started with RAY_CLOUD_INSTANCE_ID set, and it has the needed labels "
            "specified in ray/autoscaler/tags.py ."
        )

        # Initialize the head node for the instance manager.
        updates = {}
        head_node_instance_id = InstanceUtil.random_instance_id()
        updates[head_node_instance_id] = IMInstanceUpdateEvent(
            instance_id=head_node_instance_id,
            new_instance_status=IMInstance.ALLOCATED,
            cloud_instance_id=head_cloud_instance.cloud_instance_id,
            node_kind=head_cloud_instance.node_kind,
            instance_type=head_cloud_instance.node_type,
        )
        logger.info(
            "Initializing head node with {}.".format(
                message_to_dict(updates[head_node_instance_id])
            )
        )
        instances, version = Reconciler._get_im_instances(instance_manager)
        assert len(instances) == 0, "No instance should have been initialized. "
        Reconciler._update_instance_manager(
            instance_manager, version=version, updates=updates
        )

    @staticmethod
=======
>>>>>>> 7d3b2b86
    def _sync_from(
        instance_manager: InstanceManager,
        ray_nodes: List[NodeState],
        non_terminated_cloud_instances: Dict[CloudInstanceId, CloudInstance],
        cloud_provider_errors: List[CloudInstanceProviderError],
        ray_install_errors: List[RayInstallError],
        ray_stop_errors: List[RayStopError],
    ):
        """
        Reconcile the instance states of the instance manager from external states like
        the cloud provider's, the ray cluster's states, the ray installer's results,
        etc.

        For each instance, we try to figure out if we need to transition the instance
        status to a new status, and if so, what the new status should be.

        These transitions should be purely "passive", meaning they should only be
        reflecting the external states of the cloud provider and the ray cluster,
        and should not be actively changing the states of the cloud provider or the ray
        cluster.

        More specifically, we will reconcile status transitions for:
            1.  QUEUED/REQUESTED -> ALLOCATED:
                When a instance with launch request id (indicating a previous launch
                request was made) could be assigned to an unassigned cloud instance
                of the same instance type.
            2.  REQUESTED -> ALLOCATION_FAILED:
                When there's an error from the cloud provider for launch failure so
                that the instance becomes ALLOCATION_FAILED.
            3.  * -> RAY_RUNNING:
                When a ray node on a cloud instance joins the ray cluster, we will
                transition the instance to RAY_RUNNING.
            4.  * -> TERMINATED:
                When the cloud instance is already terminated, we will transition the
                instance to TERMINATED.
            5.  TERMINATING -> TERMINATION_FAILED:
                When there's an error from the cloud provider for termination failure.
            6.  * -> RAY_STOPPED:
                When ray was stopped on the cloud instance, we will transition the
                instance to RAY_STOPPED.
            7.  * -> RAY_INSTALL_FAILED:
                When there's an error from RayInstaller.
            8. RAY_STOP_REQUESTED -> RAY_RUNNING:
                When requested to stop ray, but failed to stop/drain the ray node
                (e.g. idle termination drain rejected by the node).

        Args:
            instance_manager: The instance manager to reconcile.
            ray_nodes: The ray cluster's states of ray nodes.
            non_terminated_cloud_instances: The non-terminated cloud instances from
                the cloud provider.
            cloud_provider_errors: The errors from the cloud provider.
            ray_install_errors: The errors from RayInstaller.

        """

        # Handle 1 & 2 for cloud instance allocation.
        Reconciler._handle_cloud_instance_allocation(
            instance_manager,
            non_terminated_cloud_instances,
            cloud_provider_errors,
        )
        Reconciler._handle_cloud_instance_terminated(
            instance_manager, non_terminated_cloud_instances
        )

        Reconciler._handle_cloud_instance_termination_errors(
            instance_manager, cloud_provider_errors
        )

        Reconciler._handle_extra_cloud_instances(
            instance_manager, non_terminated_cloud_instances
        )

        Reconciler._handle_ray_status_transition(instance_manager, ray_nodes)

        Reconciler._handle_ray_install_failed(instance_manager, ray_install_errors)

        Reconciler._handle_ray_stop_failed(instance_manager, ray_stop_errors, ray_nodes)

    @staticmethod
    def _step_next(
        autoscaling_state: AutoscalingState,
        instance_manager: InstanceManager,
        scheduler: IResourceScheduler,
        cloud_provider: ICloudInstanceProvider,
        ray_cluster_resource_state: ClusterResourceState,
        non_terminated_cloud_instances: Dict[CloudInstanceId, CloudInstance],
        autoscaling_config: AutoscalingConfig,
        _logger: Optional[logging.Logger] = None,
    ):
        """
        Step the reconciler to the next state by computing instance status transitions
        that are needed and updating the instance manager's state.

        Specifically, we will:
            1. Shut down leak cloud instances
                Leaked cloud instances that are not managed by the instance manager.
            2. Terminating instances with ray stopped or ray install failure.
            3. Scale down the cluster:
              (* -> RAY_STOP_REQUESTED/TERMINATING)
                b. Extra cloud due to max nodes config.
                c. Cloud instances with outdated configs.
            4. Scale up the cluster:
              (new QUEUED)
                Create new instances based on the IResourceScheduler's decision for
                scaling up.
            5. Request cloud provider to launch new instances.
              (QUEUED -> REQUESTED)
            6. Install ray
              (ALLOCATED -> RAY_INSTALLING)
                When ray could be installed and launched.
            7. Handle any stuck instances with timeouts.

        Args:
            instance_manager: The instance manager to reconcile.
            scheduler: The resource scheduler to make scaling decisions.
            ray_cluster_resource_state: The ray cluster's resource state.
            non_terminated_cloud_instances: The non-terminated cloud instances from
                the cloud provider.

        """

        Reconciler._handle_stuck_instances(
            instance_manager=instance_manager,
            reconcile_config=autoscaling_config.get_instance_reconcile_config(),
            _logger=_logger or logger,
        )

        Reconciler._scale_cluster(
            autoscaling_state=autoscaling_state,
            instance_manager=instance_manager,
            ray_state=ray_cluster_resource_state,
            scheduler=scheduler,
            autoscaling_config=autoscaling_config,
        )

        Reconciler._handle_instances_launch(
            instance_manager=instance_manager, autoscaling_config=autoscaling_config
        )

        Reconciler._terminate_instances(instance_manager=instance_manager)
        if not autoscaling_config.disable_node_updaters():
            Reconciler._install_ray(
                instance_manager=instance_manager,
                non_terminated_cloud_instances=non_terminated_cloud_instances,
            )

        Reconciler._fill_autoscaler_state(
            instance_manager=instance_manager, autoscaling_state=autoscaling_state
        )

    #######################################################
    # Utility methods for reconciling instance states.
    #######################################################

    @staticmethod
    def _handle_cloud_instance_allocation(
        instance_manager: InstanceManager,
        non_terminated_cloud_instances: Dict[CloudInstanceId, CloudInstance],
        cloud_provider_errors: List[CloudInstanceProviderError],
    ):
        im_instances, version = Reconciler._get_im_instances(instance_manager)
        updates = {}

        # Compute intermediate states.
<<<<<<< HEAD
        instances_with_launch_requests: List[IMInstance] = [
            instance
            for instance in im_instances
            if InstanceUtil.is_launch_requested(instance)
        ]
=======

        instances_with_launch_requests: List[IMInstance] = []
        for instance in im_instances:
            if instance.status != IMInstance.REQUESTED:
                continue

            assert (
                instance.launch_request_id
            ), "Instance in REQUESTED status should have launch_request_id set."
            instances_with_launch_requests.append(instance)
>>>>>>> 7d3b2b86

        assigned_cloud_instance_ids: Set[CloudInstanceId] = {
            instance.cloud_instance_id for instance in im_instances
        }
        launch_errors: Dict[str, LaunchNodeError] = {
            error.request_id: error
            for error in cloud_provider_errors
            if isinstance(error, LaunchNodeError)
        }
        unassigned_cloud_instances_by_type: Dict[
            str, List[CloudInstance]
        ] = defaultdict(list)

        for cloud_instance_id, cloud_instance in non_terminated_cloud_instances.items():
            if cloud_instance_id not in assigned_cloud_instance_ids:
                unassigned_cloud_instances_by_type[cloud_instance.node_type].append(
                    cloud_instance
                )

        # Sort the request instance by the increasing request time.
        instances_with_launch_requests.sort(
            key=lambda instance: InstanceUtil.get_status_transition_times_ns(
                instance, IMInstance.REQUESTED
            )
        )

        # For each instance, try to allocate or fail the allocation.
        for instance in instances_with_launch_requests:
            # Try allocate or fail with errors.
            update_event = Reconciler._try_resolve_pending_allocation(
                instance, unassigned_cloud_instances_by_type, launch_errors
            )
            if not update_event:
                continue

            logger.debug(
                "Updating {}({}) with {}".format(
                    instance.instance_id,
                    IMInstance.InstanceStatus.Name(instance.status),
                    message_to_dict(update_event),
                )
            )
            updates[instance.instance_id] = update_event

        # Update the instance manager for the events.
        Reconciler._update_instance_manager(instance_manager, version, updates)

    @staticmethod
    def _try_resolve_pending_allocation(
        im_instance: IMInstance,
        unassigned_cloud_instances_by_type: Dict[str, List[CloudInstance]],
        launch_errors: Dict[str, LaunchNodeError],
    ) -> Optional[IMInstanceUpdateEvent]:
        """
        Allocate, or fail the cloud instance allocation for the instance.

        Args:
            im_instance: The instance to allocate or fail.
            unassigned_cloud_instances_by_type: The unassigned cloud instances by type.
            launch_errors: The launch errors from the cloud provider.

        Returns:
            Instance update to ALLOCATED: if there's a matching unassigned cloud
                instance with the same type.
            Instance update to ALLOCATION_FAILED: if the instance allocation failed
                with errors.
            None: if there's no update.

        """
        unassigned_cloud_instance = None

        # Try to allocate an unassigned cloud instance.
        # TODO(rickyx): We could also look at the launch request id
        # on the cloud node and the im instance later once all node providers
        # support request id. For now, we only look at the instance type.
        if len(unassigned_cloud_instances_by_type.get(im_instance.instance_type, [])):
            unassigned_cloud_instance = unassigned_cloud_instances_by_type[
                im_instance.instance_type
            ].pop()

        if unassigned_cloud_instance:
            return IMInstanceUpdateEvent(
                instance_id=im_instance.instance_id,
                new_instance_status=IMInstance.ALLOCATED,
                cloud_instance_id=unassigned_cloud_instance.cloud_instance_id,
                node_kind=unassigned_cloud_instance.node_kind,
                instance_type=unassigned_cloud_instance.node_type,
            )

        # If there's a launch error, transition to ALLOCATION_FAILED.
        launch_error = launch_errors.get(im_instance.launch_request_id)
        if launch_error and launch_error.node_type == im_instance.instance_type:
            return IMInstanceUpdateEvent(
                instance_id=im_instance.instance_id,
                new_instance_status=IMInstance.ALLOCATION_FAILED,
                details=str(launch_error),
            )
        # No update.
        return None

    @staticmethod
    def _handle_ray_stop_failed(
        instance_manager: InstanceManager,
        ray_stop_errors: List[RayStopError],
        ray_nodes: List[NodeState],
    ):
        """
        The instance requested to stop ray, but failed to stop/drain the ray node.
        E.g. connection errors, idle termination drain rejected by the node.

        We will transition the instance back to RAY_RUNNING.

        Args:
            instance_manager: The instance manager to reconcile.
            ray_stop_errors: The errors from RayStopper.

        """
        instances, version = Reconciler._get_im_instances(instance_manager)
        updates = {}

        ray_stop_errors_by_instance_id = {
            error.im_instance_id: error for error in ray_stop_errors
        }

        ray_nodes_by_ray_node_id = {binary_to_hex(n.node_id): n for n in ray_nodes}

        ray_stop_requested_instances = {
            instance.instance_id: instance
            for instance in instances
            if instance.status == IMInstance.RAY_STOP_REQUESTED
        }

        for instance_id, instance in ray_stop_requested_instances.items():
            stop_error = ray_stop_errors_by_instance_id.get(instance_id)
            if not stop_error:
                continue

            assert instance.node_id
            ray_node = ray_nodes_by_ray_node_id.get(instance.node_id)
            assert ray_node is not None and ray_node.status in [
                NodeStatus.RUNNING,
                NodeStatus.IDLE,
            ], (
                "There should be a running ray node for instance with ray stop "
                "requested failed."
            )

            updates[instance_id] = IMInstanceUpdateEvent(
                instance_id=instance_id,
                new_instance_status=IMInstance.RAY_RUNNING,
                details="Failed to stop/drain ray.",
                ray_node_id=instance.node_id,
            )
            logger.debug(
                "Updating {}({}) with {}".format(
                    instance_id,
                    IMInstance.InstanceStatus.Name(instance.status),
                    message_to_dict(updates[instance_id]),
                )
            )

        Reconciler._update_instance_manager(instance_manager, version, updates)

    @staticmethod
    def _handle_ray_install_failed(
        instance_manager: InstanceManager, ray_install_errors: List[RayInstallError]
    ):

        instances, version = Reconciler._get_im_instances(instance_manager)
        updates = {}

        # Get all instances with RAY_INSTALLING status.
        instances_with_ray_installing = {
            instance.instance_id: instance
            for instance in instances
            if instance.status == IMInstance.RAY_INSTALLING
        }

        install_errors = {error.im_instance_id: error for error in ray_install_errors}

        # For each instance with RAY_INSTALLING status, check if there's any
        # install error.
        for instance_id, instance in instances_with_ray_installing.items():
            install_error = install_errors.get(instance_id)
            if install_error:
                updates[instance_id] = IMInstanceUpdateEvent(
                    instance_id=instance_id,
                    new_instance_status=IMInstance.RAY_INSTALL_FAILED,
                    details=install_error.details,
                )
                logger.debug(
                    "Updating {}({}) with {}".format(
                        instance_id,
                        IMInstance.InstanceStatus.Name(instance.status),
                        message_to_dict(updates[instance_id]),
                    )
                )

        # Update the instance manager for the events.
        Reconciler._update_instance_manager(instance_manager, version, updates)

    @staticmethod
    def _handle_cloud_instance_terminated(
        instance_manager: InstanceManager,
        non_terminated_cloud_instances: Dict[CloudInstanceId, CloudInstance],
    ):
        """
        For any IM (instance manager) instance with a cloud node id, if the mapped
        cloud instance is no longer running, transition the instance to TERMINATED.

        Args:
            instance_manager: The instance manager to reconcile.
            non_terminated_cloud_instances: The non-terminated cloud instances from
                the cloud provider.
        """
        updates = {}
        instances, version = Reconciler._get_im_instances(instance_manager)

        non_terminated_instances_with_cloud_instance_assigned = {
            instance.cloud_instance_id: instance
            for instance in instances
            if instance.cloud_instance_id and instance.status != IMInstance.TERMINATED
        }

        for (
            cloud_instance_id,
            instance,
        ) in non_terminated_instances_with_cloud_instance_assigned.items():
            if cloud_instance_id in non_terminated_cloud_instances.keys():
                # The cloud instance is still running.
                continue

            # The cloud instance is terminated.
            updates[instance.instance_id] = IMInstanceUpdateEvent(
                instance_id=instance.instance_id,
                new_instance_status=IMInstance.TERMINATED,
                details=f"Cloud instance {cloud_instance_id} is terminated.",
            )

            logger.debug(
                "Updating {}({}) with {}".format(
                    instance.instance_id,
                    IMInstance.InstanceStatus.Name(instance.status),
                    message_to_dict(updates[instance.instance_id]),
                )
            )

        Reconciler._update_instance_manager(instance_manager, version, updates)

    @staticmethod
    def _handle_cloud_instance_termination_errors(
        instance_manager: InstanceManager,
        cloud_provider_errors: List[CloudInstanceProviderError],
    ):
        """
        If any TERMINATING instances have termination errors, transition the instance to
        TERMINATION_FAILED.

        We will retry the termination for the TERMINATION_FAILED instances in the next
        reconciler step.

        Args:
            instance_manager: The instance manager to reconcile.
            cloud_provider_errors: The errors from the cloud provider.

        """
        instances, version = Reconciler._get_im_instances(instance_manager)
        updates = {}

        termination_errors = {
            error.cloud_instance_id: error
            for error in cloud_provider_errors
            if isinstance(error, TerminateNodeError)
        }

        terminating_instances_by_cloud_instance_id = {
            instance.cloud_instance_id: instance
            for instance in instances
            if instance.status == IMInstance.TERMINATING
        }

        for cloud_instance_id, failure in termination_errors.items():
            instance = terminating_instances_by_cloud_instance_id.get(cloud_instance_id)
            if not instance:
                # The instance is no longer in TERMINATING status.
                continue

            updates[instance.instance_id] = IMInstanceUpdateEvent(
                instance_id=instance.instance_id,
                new_instance_status=IMInstance.TERMINATION_FAILED,
                details=str(failure),
            )
            logger.debug(
                "Updating {}({}) with {}".format(
                    instance.instance_id,
                    IMInstance.InstanceStatus.Name(instance.status),
                    message_to_dict(updates[instance.instance_id]),
                )
            )

        Reconciler._update_instance_manager(instance_manager, version, updates)

    @staticmethod
    def _get_im_instances(
        instance_manager: InstanceManager,
    ) -> Tuple[List[IMInstance], int]:
        reply = instance_manager.get_instance_manager_state(
            request=GetInstanceManagerStateRequest()
        )
        assert reply.status.code == StatusCode.OK
        im_state = reply.state
        return im_state.instances, im_state.version

    @staticmethod
    def _update_instance_manager(
        instance_manager: InstanceManager,
        version: int,
        updates: Dict[str, IMInstanceUpdateEvent],
    ) -> None:
        if not updates:
            return

        updates = list(updates.values()) or []

        reply = instance_manager.update_instance_manager_state(
            request=UpdateInstanceManagerStateRequest(
                expected_version=version,
                updates=updates,
            )
        )
        # TODO: While it's possible that a version mismatch
        # happens, or some other failures could happen. But given
        # the current implementation:
        #   1. There's only 1 writer (the reconciler) for updating the instance
        #       manager states, so there shouldn't be version mismatch.
        #   2. Any failures in one reconciler step should be caught at a higher
        #       level and be retried in the next reconciler step. If the IM
        #       fails to be updated, we don't have sufficient info to handle it
        #       here.
        assert (
            reply.status.code == StatusCode.OK
        ), f"Failed to update instance manager: {reply}"

    @staticmethod
    def _handle_ray_status_transition(
        instance_manager: InstanceManager, ray_nodes: List[NodeState]
    ):
        """
        Handle the ray status transition for the instance manager.

        If a new ray node running on the instance, transition it to RAY_RUNNING.
        If a ray node stopped, transition it to RAY_STOPPED.
        If a ray node is draining, transition it to RAY_STOPPING.

        Args:
            instance_manager: The instance manager to reconcile.
            ray_nodes: The ray cluster's states of ray nodes.
        """
        instances, version = Reconciler._get_im_instances(instance_manager)
        updates = {}

        im_instances_by_cloud_instance_id = {
            i.cloud_instance_id: i for i in instances if i.cloud_instance_id
        }
        ray_nodes_by_cloud_instance_id = {}
        for n in ray_nodes:
            if n.instance_id:
                ray_nodes_by_cloud_instance_id[n.instance_id] = n
            else:
                # This should only happen to a ray node that's not managed by us.
                logger.warning(
                    f"Ray node {binary_to_hex(n.node_id)} has no instance id. "
                    "This only happens to a ray node that's not managed by autoscaler. "
                    "If not, please file a bug at https://github.com/ray-project/ray"
                )

        for cloud_instance_id, ray_node in ray_nodes_by_cloud_instance_id.items():
            assert cloud_instance_id in im_instances_by_cloud_instance_id, (
                f"Ray node {binary_to_hex(ray_node.node_id)} has no matching "
                f"instance with cloud instance id={cloud_instance_id}. We should "
                "not see a ray node with cloud instance id not found in IM since "
                "we have reconciled all cloud instances, and ray nodes by now."
            )

            im_instance = im_instances_by_cloud_instance_id[cloud_instance_id]
            reconciled_im_status = Reconciler._reconciled_im_status_from_ray_status(
                ray_node.status, im_instance.status
            )

            if reconciled_im_status != im_instance.status:
                updates[im_instance.instance_id] = IMInstanceUpdateEvent(
                    instance_id=im_instance.instance_id,
                    new_instance_status=reconciled_im_status,
                    details="Reconciled from ray node status "
                    f"{NodeStatus.Name(ray_node.status)} "
                    f"for ray node {binary_to_hex(ray_node.node_id)}",
                    ray_node_id=binary_to_hex(ray_node.node_id),
                )
                logger.debug(
                    "Updating {}({}) with {}.".format(
                        im_instance.instance_id,
                        IMInstance.InstanceStatus.Name(im_instance.status),
                        message_to_dict(updates[im_instance.instance_id]),
                    )
                )

        Reconciler._update_instance_manager(instance_manager, version, updates)

    @staticmethod
    def _reconciled_im_status_from_ray_status(
        ray_status: NodeStatus, cur_im_status: IMInstance.InstanceStatus
    ) -> "IMInstance.InstanceStatus":
        """
        Reconcile the instance status from the ray node status.
        Args:
            ray_status: the current ray node status.
            cur_im_status: the current IM instance status.
        Returns:
            The reconciled IM instance status

        Raises:
            ValueError: If the ray status is unknown.
        """
        reconciled_im_status = None
        if ray_status in [NodeStatus.RUNNING, NodeStatus.IDLE]:
            reconciled_im_status = IMInstance.RAY_RUNNING
        elif ray_status == NodeStatus.DEAD:
            reconciled_im_status = IMInstance.RAY_STOPPED
        elif ray_status == NodeStatus.DRAINING:
            reconciled_im_status = IMInstance.RAY_STOPPING
        else:
            raise ValueError(f"Unknown ray status: {ray_status}")

        if (
            cur_im_status == reconciled_im_status
            or cur_im_status
            in InstanceUtil.get_reachable_statuses(reconciled_im_status)
        ):
            # No need to reconcile if the instance is already in the reconciled status
            # or has already transitioned beyond it.
            return cur_im_status

        return reconciled_im_status

    @staticmethod
    def _handle_instances_launch(
        instance_manager: InstanceManager, autoscaling_config: AutoscalingConfig
    ):

        instances, version = Reconciler._get_im_instances(instance_manager)

        queued_instances = []
        requested_instances = []
        allocated_instances = []

        for instance in instances:
            if instance.status == IMInstance.QUEUED:
                queued_instances.append(instance)
            elif instance.status == IMInstance.REQUESTED:
                requested_instances.append(instance)
            elif instance.cloud_instance_id:
                allocated_instances.append(instance)

        if not queued_instances:
            # No QUEUED instances
            return

        to_launch = Reconciler._compute_to_launch(
            queued_instances,
            requested_instances,
            allocated_instances,
            autoscaling_config.get_upscaling_speed(),
            autoscaling_config.get_max_concurrent_launches(),
        )

        # Transition the instances to REQUESTED for instance launcher to
        # launch them.
        updates = {}
        for instance_type, instances in to_launch.items():
            for instance in instances:
                # Reuse launch request id for any QUEUED instances that have been
                # requested before due to retry.
                launch_request_id = (
                    str(uuid.uuid4())
                    if len(instance.launch_request_id) == 0
                    else instance.launch_request_id
                )
                updates[instance.instance_id] = IMInstanceUpdateEvent(
                    instance_id=instance.instance_id,
                    new_instance_status=IMInstance.REQUESTED,
                    launch_request_id=launch_request_id,
                    instance_type=instance_type,
                )
                logger.debug(
                    "Updating {}({}) with {}".format(
                        instance.instance_id,
                        IMInstance.InstanceStatus.Name(instance.status),
                        message_to_dict(updates[instance.instance_id]),
                    )
                )

        Reconciler._update_instance_manager(instance_manager, version, updates)

    @staticmethod
    def _compute_to_launch(
        queued_instances: List[IMInstance],
        requested_instances: List[IMInstance],
        allocated_instances: List[IMInstance],
        upscaling_speed: float,
        max_concurrent_launches: int,
    ) -> Dict[NodeType, List[IMInstance]]:
        def _group_by_type(instances):
            instances_by_type = defaultdict(list)
            for instance in instances:
                instances_by_type[instance.instance_type].append(instance)
            return instances_by_type

        # Sort the instances by the time they were queued.
        def _sort_by_earliest_queued(instance: IMInstance) -> List[int]:
            queue_times = InstanceUtil.get_status_transition_times_ns(
                instance, IMInstance.QUEUED
            )
            return sorted(queue_times)

        queued_instances_by_type = _group_by_type(queued_instances)
        requested_instances_by_type = _group_by_type(requested_instances)
        allocated_instances_by_type = _group_by_type(allocated_instances)

        total_num_requested_to_launch = len(requested_instances)
        all_to_launch: Dict[NodeType : List[IMInstance]] = defaultdict(list)

        for (
            instance_type,
            queued_instances_for_type,
        ) in queued_instances_by_type.items():
            requested_instances_for_type = requested_instances_by_type.get(
                instance_type, []
            )
            allocated_instances_for_type = allocated_instances_by_type.get(
                instance_type, []
            )

            num_desired_to_upscale = max(
                1,
                math.ceil(
                    upscaling_speed
                    * (
                        len(requested_instances_for_type)
                        + len(allocated_instances_for_type)
                    )
                ),
            )

            # Enforce global limit, at most we can launch `max_concurrent_launches`
            num_to_launch = min(
                max_concurrent_launches - total_num_requested_to_launch,
                num_desired_to_upscale,
            )

            # Cap both ends 0 <= num_to_launch <= num_queued
            num_to_launch = max(0, num_to_launch)
            num_to_launch = min(len(queued_instances_for_type), num_to_launch)

            to_launch = sorted(queued_instances_for_type, key=_sort_by_earliest_queued)[
                :num_to_launch
            ]

            all_to_launch[instance_type].extend(to_launch)
            total_num_requested_to_launch += num_to_launch

        return all_to_launch

    @staticmethod
    def _handle_stuck_instances(
        instance_manager: InstanceManager,
        reconcile_config: InstanceReconcileConfig,
        _logger: logging.Logger,
    ):
        """
        Handle stuck instances with timeouts.

        Instances could be stuck in the following status and needs to be updated:
            - REQUESTED: cloud provider is slow/fails to launch instances.
            - ALLOCATED: ray fails to be started on the instance.
            - RAY_INSTALLING: ray fails to be installed on the instance.
            - TERMINATING: cloud provider is slow/fails to terminate instances.

        Instances could be in the following status which could be unbounded or
        transient, and we don't have a timeout mechanism to handle them. We would
        warn if they are stuck for too long:
            - RAY_STOPPING: ray taking time to drain.
            - QUEUED: cloud provider is slow to launch instances, resulting in long
                queue.

            Reconciler should handle below statuses, if not, could be slow
                reconcilation loop or a bug:
            - RAY_INSTALL_FAILED
            - RAY_STOPPED
            - TERMINATION_FAILED


        Args:
            instance_manager: The instance manager to reconcile.
            reconcile_config: The instance reconcile config.
            _logger: The logger to log the warning messages. It's used for testing.

        """
        instances, version = Reconciler._get_im_instances(instance_manager)

        instances_by_status = defaultdict(list)
        for instance in instances:
            instances_by_status[instance.status].append(instance)

        im_updates = {}

        # Fail or retry the cloud instance allocation if it's stuck
        # in the REQUESTED state.
        for instance in instances_by_status[IMInstance.REQUESTED]:
            update = Reconciler._handle_stuck_requested_instance(
                instance,
                reconcile_config.request_status_timeout_s,
                reconcile_config.max_num_retry_request_to_allocate,
            )
            if update:
                im_updates[instance.instance_id] = update

        # Leaked ALLOCATED instances should be terminated.
        # This usually happens when ray fails to be started on the instance, so
        # it's unable to be RAY_RUNNING after a long time.
        for instance in instances_by_status[IMInstance.ALLOCATED]:
            assert (
                instance.cloud_instance_id
            ), "cloud instance id should be set on ALLOCATED instance"
            update = Reconciler._handle_stuck_instance(
                instance,
                reconcile_config.allocate_status_timeout_s,
                new_status=IMInstance.TERMINATING,
                cloud_instance_id=instance.cloud_instance_id,
            )
            if update:
                im_updates[instance.instance_id] = update

        # Fail the installation if it's stuck in RAY_INSTALLING for too long.
        # If RAY_INSTALLING is stuck for too long, it's likely that the instance
        # is not able to install ray, so we should also fail the installation.
        for instance in instances_by_status[IMInstance.RAY_INSTALLING]:
            update = Reconciler._handle_stuck_instance(
                instance,
                reconcile_config.ray_install_status_timeout_s,
                new_status=IMInstance.RAY_INSTALL_FAILED,
            )
            if update:
                im_updates[instance.instance_id] = update

        # If we tried to terminate the instance, but it doesn't terminate (disappear
        # from the cloud provider) after a long time, we fail the termination.
        # This will trigger another attempt to terminate the instance.
        for instance in instances_by_status[IMInstance.TERMINATING]:
            update = Reconciler._handle_stuck_instance(
                instance,
                reconcile_config.terminating_status_timeout_s,
                new_status=IMInstance.TERMINATION_FAILED,
            )
            if update:
                im_updates[instance.instance_id] = update

        # If we tried to stop ray on the instance, but it doesn't stop after a long
        # time, we will transition it back to RAY_RUNNING as the stop/drain somehow
        # failed. If it had succeed, we should have transitioned it to RAY_STOPPING
        # or RAY_STOPPED.
        for instance in instances_by_status[IMInstance.RAY_STOP_REQUESTED]:
            update = Reconciler._handle_stuck_instance(
                instance,
                reconcile_config.ray_stop_requested_status_timeout_s,
                new_status=IMInstance.RAY_RUNNING,
                ray_node_id=instance.node_id,
            )
            if update:
                im_updates[instance.instance_id] = update

        # These statues could be unbounded or transient, and we don't have a timeout
        # mechanism to handle them. We only warn if they are stuck for too long.
        for status in [
            # Ray taking time to drain. We could also have a timeout when Drain protocol
            # supports timeout.
            IMInstance.RAY_STOPPING,
            # These should just be transient, we will terminate instances with this
            # status in the next reconciler step.
            IMInstance.RAY_INSTALL_FAILED,
            IMInstance.RAY_STOPPED,
            IMInstance.TERMINATION_FAILED,
            # Instances could be in the QUEUED status for a long time if the cloud
            # provider is slow to launch instances.
            IMInstance.QUEUED,
        ]:
            Reconciler._warn_stuck_instances(
                instances_by_status[status],
                status=status,
                warn_interval_s=reconcile_config.transient_status_warn_interval_s,
                logger=_logger,
            )

        Reconciler._update_instance_manager(instance_manager, version, im_updates)

    @staticmethod
    def _warn_stuck_instances(
        instances: List[IMInstance],
        status: IMInstance.InstanceStatus,
        warn_interval_s: int,
        logger: logging.Logger,
    ):
        """Warn if any instance is stuck in a transient/unbounded status for too
        long.
        """
        for instance in instances:
            status_times_ns = InstanceUtil.get_status_transition_times_ns(
                instance, select_instance_status=status
            )
            assert len(status_times_ns) >= 1
            status_time_ns = sorted(status_times_ns)[-1]

            if time.time_ns() - status_time_ns > warn_interval_s * 1e9:
                logger.warning(
                    "Instance {}({}) is stuck in {} for {} seconds.".format(
                        instance.instance_id,
                        IMInstance.InstanceStatus.Name(instance.status),
                        IMInstance.InstanceStatus.Name(status),
                        (time.time_ns() - status_time_ns) // 1e9,
                    )
                )

    @staticmethod
    def _is_head_node_running(instance_manager: InstanceManager) -> bool:
        """
        Check if the head node is running and ready.

        If we scale up the cluster before head node is running,
        it would cause issues when launching the worker nodes.

        Args:
            instance_manager: The instance manager to reconcile.

        Returns:
            True if the head node is running and ready, False otherwise.
        """

        im_instances, _ = Reconciler._get_im_instances(instance_manager)

        for instance in im_instances:
            if instance.node_kind == NodeKind.HEAD:
                if instance.status == IMInstance.RAY_RUNNING:
                    return True
        return False

    @staticmethod
    def _scale_cluster(
        autoscaling_state: AutoscalingState,
        instance_manager: InstanceManager,
        ray_state: ClusterResourceState,
        scheduler: IResourceScheduler,
        autoscaling_config: AutoscalingConfig,
    ) -> None:
        """
        Scale the cluster based on the resource state and the resource scheduler's
        decision:

        - It launches new instances if needed.
        - It terminates extra ray nodes if they should be shut down (preemption
            or idle termination)

        Args:
            autoscaling_state: The autoscaling state to reconcile.
            instance_manager: The instance manager to reconcile.
            ray_state: The ray cluster's resource state.
            scheduler: The resource scheduler to make scaling decisions.
            autoscaling_config: The autoscaling config.

        """

        # Get the current instance states.
        im_instances, version = Reconciler._get_im_instances(instance_manager)

        autoscaler_instances = []
        ray_nodes_by_id = {
            binary_to_hex(node.node_id): node for node in ray_state.node_states
        }

        for im_instance in im_instances:
            ray_node = ray_nodes_by_id.get(im_instance.node_id)
            autoscaler_instances.append(
                AutoscalerInstance(
                    ray_node=ray_node,
                    im_instance=im_instance,
                    cloud_instance_id=(
                        im_instance.cloud_instance_id
                        if im_instance.cloud_instance_id
                        else None
                    ),
                )
            )

        # TODO(rickyx): We should probably name it as "Planner" or "Scaler"
        # or "ClusterScaler"
        sched_request = SchedulingRequest(
            node_type_configs=autoscaling_config.get_node_type_configs(),
            max_num_nodes=autoscaling_config.get_max_num_nodes(),
            resource_requests=ray_state.pending_resource_requests,
            gang_resource_requests=ray_state.pending_gang_resource_requests,
            cluster_resource_constraints=ray_state.cluster_resource_constraints,
            current_instances=autoscaler_instances,
            idle_timeout_s=autoscaling_config.get_idle_timeout_s(),
<<<<<<< HEAD
            disable_launch_config_check=(
                autoscaling_config.disable_launch_config_check()
            ),
=======
            disable_launch_config_check=autoscaling_config.disable_launch_config_check(),
>>>>>>> 7d3b2b86
        )

        # Ask scheduler for updates to the cluster shape.
        reply = scheduler.schedule(sched_request)

        # Populate the autoscaling state.
        autoscaling_state.infeasible_resource_requests.extend(
            reply.infeasible_resource_requests
        )
        autoscaling_state.infeasible_gang_resource_requests.extend(
            reply.infeasible_gang_resource_requests
        )
        autoscaling_state.infeasible_cluster_resource_constraints.extend(
            reply.infeasible_cluster_resource_constraints
        )

        if not Reconciler._is_head_node_running(instance_manager):
            # We shouldn't be scaling the cluster until the head node is ready.
            return

        # Scale the clusters if needed.
        to_launch = reply.to_launch
        to_terminate = reply.to_terminate
        updates = {}
        instances_by_id = {i.instance_id: i for i in im_instances}
        # Add terminating instances.
        for terminate_request in to_terminate:
            instance_id = terminate_request.instance_id
<<<<<<< HEAD
            instance = instances_by_id.get(instance_id)
            assert instance, f"Instance {instance_id} not found in instance manager."
            if autoscaling_config.need_ray_stop():
=======
            instance = instances_by_id[instance_id]

            if autoscaling_config.worker_rpc_drain():
>>>>>>> 7d3b2b86
                # If we would need to stop/drain ray.
                updates[terminate_request.instance_id] = IMInstanceUpdateEvent(
                    instance_id=instance_id,
                    new_instance_status=IMInstance.RAY_STOP_REQUESTED,
                    termination_request=terminate_request,
                )
                logger.info(
                    "Stopping ray on {} with {}".format(
                        instance_id, message_to_dict(updates[instance_id])
                    )
                )
            else:
                # If we would just terminate the cloud instance.
                assert (
                    instance.cloud_instance_id
                ), f"Cloud instance id is not set on {instance.instance_id}."
                updates[terminate_request.instance_id] = IMInstanceUpdateEvent(
                    instance_id=instance_id,
                    new_instance_status=IMInstance.TERMINATING,
                    cloud_instance_id=instance.cloud_instance_id,
                )
                logger.info(
                    "Terminating {} with {}".format(
                        instance_id,
                        message_to_dict(updates[instance_id]),
                    )
                )

        # Add new instances.
        for launch_request in to_launch:
            for _ in range(launch_request.count):
                instance_id = InstanceUtil.random_instance_id()
                updates[instance_id] = IMInstanceUpdateEvent(
                    instance_id=instance_id,
                    new_instance_status=IMInstance.QUEUED,
                    instance_type=launch_request.instance_type,
                    upsert=True,
                )

                logger.info(
                    "Queueing new instance {} of type {}".format(
                        instance_id, launch_request.instance_type
                    )
                )

        Reconciler._update_instance_manager(instance_manager, version, updates)

    @staticmethod
    def _terminate_instances(instance_manager: InstanceManager):
        """
        Terminate instances with the below statuses:
            - RAY_STOPPED: ray was stopped on the cloud instance.
            - RAY_INSTALL_FAILED: ray installation failed on the cloud instance,
                we will not retry.
            - TERMINATION_FAILED: cloud provider failed to terminate the instance
                or timeout for termination happened, we will retry again.

        Args:
            instance_manager: The instance manager to reconcile.
        """

        im_instances, version = Reconciler._get_im_instances(instance_manager)
        updates = {}
        for instance in im_instances:
            if instance.status not in [
                IMInstance.RAY_STOPPED,
                IMInstance.RAY_INSTALL_FAILED,
                IMInstance.TERMINATION_FAILED,
            ]:
                continue

            # Terminate the instance.
            logger.info(
                f"Terminating instance {instance.instance_id} with status "
                f"{IMInstance.InstanceStatus.Name(instance.status)}"
            )
            updates[instance.instance_id] = IMInstanceUpdateEvent(
                instance_id=instance.instance_id,
                new_instance_status=IMInstance.TERMINATING,
                cloud_instance_id=instance.cloud_instance_id,
            )

        Reconciler._update_instance_manager(instance_manager, version, updates)

    @staticmethod
    def _install_ray(
        instance_manager: InstanceManager,
        non_terminated_cloud_instances: Dict[CloudInstanceId, CloudInstance],
    ) -> None:
        """
        Install ray on the allocated instances when it's ready (cloud instance
        should be running)

        This is needed if ray installation needs to be performed by
        the instance manager.

        Args:
            instance_manager: The instance manager to reconcile.
        """
        im_instances, version = Reconciler._get_im_instances(instance_manager)
        updates = {}
        for instance in im_instances:
            if instance.status != IMInstance.ALLOCATED:
                continue

            if instance.node_kind == NodeKind.HEAD:
                # Skip head node.
                continue

            cloud_instance = non_terminated_cloud_instances.get(
                instance.cloud_instance_id
            )

            assert cloud_instance, (
                f"Cloud instance {instance.cloud_instance_id} is not found "
                "in non_terminated_cloud_instances."
            )

            if not cloud_instance.is_running:
                # It might still be pending (e.g. setting up ssh)
                continue

            # Install ray on the running cloud instance
            updates[instance.instance_id] = IMInstanceUpdateEvent(
                instance_id=instance.instance_id,
                new_instance_status=IMInstance.RAY_INSTALLING,
            )
            logger.info(
                "Updating {}({}) with {}".format(
                    instance.instance_id,
                    IMInstance.InstanceStatus.Name(instance.status),
                    message_to_dict(updates[instance.instance_id]),
                )
            )

        Reconciler._update_instance_manager(instance_manager, version, updates)

    @staticmethod
    def _fill_autoscaler_state(
        instance_manager: InstanceManager,
        autoscaling_state: AutoscalingState,
    ) -> None:

        # Use the IM instance version for the autoscaler_state_version
        instances, version = Reconciler._get_im_instances(instance_manager)
        autoscaling_state.autoscaler_state_version = version

        # Group instances by status
        instances_by_status = defaultdict(list)
        for instance in instances:
            instances_by_status[instance.status].append(instance)

        # Pending instance requests
        instances_by_launch_request = defaultdict(list)
        queued_instances = []
        for instance in (
            instances_by_status[IMInstance.REQUESTED]
            + instances_by_status[IMInstance.QUEUED]
        ):
            if instance.launch_request_id:
                instances_by_launch_request[instance.launch_request_id].append(instance)
            else:
                queued_instances.append(instance)

        for _, instances in instances_by_launch_request.items():
            num_instances_by_type = defaultdict(int)
            for instance in instances:
                num_instances_by_type[instance.instance_type] += 1

            # All instances with same request id should have the same
            # request time.
            request_update = InstanceUtil.get_last_status_transition(
                instances[0], IMInstance.REQUESTED
            )
            request_time_ns = request_update.timestamp_ns if request_update else 0

            for instance_type, count in num_instances_by_type.items():
                autoscaling_state.pending_instance_requests.append(
                    PendingInstanceRequest(
                        ray_node_type_name=instance_type,
                        count=int(count),
                        request_ts=int(request_time_ns // 1e9),
                    )
                )

        # Pending instances
        for instance in (
            instances_by_status[IMInstance.ALLOCATED]
            + instances_by_status[IMInstance.RAY_INSTALLING]
        ):

            status_history = sorted(
                instance.status_history, key=lambda x: x.timestamp_ns, reverse=True
            )
            autoscaling_state.pending_instances.append(
                PendingInstance(
                    instance_id=instance.instance_id,
                    ray_node_type_name=instance.instance_type,
                    details=status_history[0].details,
                )
            )

        # Failed instance requests
        for instance in instances_by_status[IMInstance.ALLOCATION_FAILED]:
            request_status_update = InstanceUtil.get_last_status_transition(
                instance, IMInstance.REQUESTED
            )
            failed_status_update = InstanceUtil.get_last_status_transition(
                instance, IMInstance.ALLOCATION_FAILED
            )
            failed_time = (
                failed_status_update.timestamp_ns if failed_status_update else 0
            )
            request_time = (
                request_status_update.timestamp_ns if request_status_update else 0
            )
            autoscaling_state.failed_instance_requests.append(
                FailedInstanceRequest(
                    ray_node_type_name=instance.instance_type,
                    start_ts=int(request_time // 1e9),
                    failed_ts=int(
                        failed_time // 1e9,
                    ),
                    reason=failed_status_update.details,
                    count=1,
                )
            )

    @staticmethod
<<<<<<< HEAD
=======
    def _handle_stuck_requested_instance(
        instance: IMInstance, timeout_s: int, max_num_retry_request_to_allocate: int
    ) -> Optional[IMInstanceUpdateEvent]:
        """
        Fail the cloud instance allocation if it's stuck in the REQUESTED state.

        Args:
            instance: The instance to handle.
            timeout_s: The timeout in seconds.
            max_num_retry_request_to_allocate: The maximum number of times an instance
                could be requested to allocate.

        Returns:
            Instance update to ALLOCATION_FAILED: if the instance allocation failed
                with errors.
            None: if there's no update.

        """
        if not InstanceUtil.has_timeout(instance, timeout_s):
            # Not timeout yet, be patient.
            return None

        all_request_times_ns = sorted(
            InstanceUtil.get_status_transition_times_ns(
                instance, select_instance_status=IMInstance.REQUESTED
            )
        )

        # Fail the allocation if we have tried too many times.
        if len(all_request_times_ns) > max_num_retry_request_to_allocate:
            return IMInstanceUpdateEvent(
                instance_id=instance.instance_id,
                new_instance_status=IMInstance.ALLOCATION_FAILED,
                details=(
                    "Failed to allocate cloud instance after "
                    f"{len(all_request_times_ns)} attempts > "
                    f"max_num_retry_request_to_allocate={max_num_retry_request_to_allocate}"  # noqa
                ),
            )

        # Retry the allocation if we could by transitioning to QUEUED again.
        return IMInstanceUpdateEvent(
            instance_id=instance.instance_id,
            new_instance_status=IMInstance.QUEUED,
            details=f"QUEUED again after timeout={timeout_s}s",
        )

    @staticmethod
    def _handle_stuck_instance(
        instance: IMInstance,
        timeout_s: int,
        new_status: IMInstance.InstanceStatus,
        **update_kwargs: Dict,
    ) -> Optional[IMInstanceUpdateEvent]:
        """
        Fail the instance if it's stuck in the status for too long.

        Args:
            instance: The instance to handle.
            timeout_s: The timeout in seconds.
            new_status: The new status to transition to.
            update_kwargs: The update kwargs for InstanceUpdateEvent

        Returns:
            Instance update to the new status: if the instance is stuck in the status
                for too long.
            None: if there's no update.

        """
        if not InstanceUtil.has_timeout(instance, timeout_s):
            # Not timeout yet, be patient.
            return None

        return IMInstanceUpdateEvent(
            instance_id=instance.instance_id,
            new_instance_status=new_status,
            details=f"Timeout={timeout_s}s at status "
            f"{IMInstance.InstanceStatus.Name(instance.status)}",
            **update_kwargs,
        )

    @staticmethod
>>>>>>> 7d3b2b86
    def _handle_extra_cloud_instances(
        instance_manager: InstanceManager,
        non_terminated_cloud_instances: Dict[CloudInstanceId, CloudInstance],
    ):
        """
        For extra cloud instances (i.e. cloud instances that are non terminated as
        returned by cloud provider, but not managed by the instance manager), we
        will create new IM instances with ALLOCATED status.

        Such instances could either be:
            1. Leaked instances that are incorrectly started by the cloud instance
            provider, and they would be terminated eventually if they fail to
            transition to RAY_RUNNING by stuck instances reconciliation, or they
            would join the  ray cluster and be terminated when the cluster scales down.
            2. Instances that are started by the cloud instance provider intentionally
            but not yet discovered by the instance manager. This could happen for
               a. Head node that's started before the autoscaler.
               b. Worker nodes that's started by the cloud provider upon users'
               actions: i.e. KubeRay scaling up the cluster with ray cluster config
               change.

        Args:
            instance_manager: The instance manager to reconcile.
            non_terminated_cloud_instances: The non-terminated cloud instances from
                the cloud provider.
        """
        instances, version = Reconciler._get_im_instances(instance_manager)

        cloud_instance_ids_managed_by_im = {
            instance.cloud_instance_id
            for instance in instances
            if instance.cloud_instance_id
        }

        extra_cloud_instances: Dict[str, CloudInstance] = {}
        for cloud_instance_id, cloud_instance in non_terminated_cloud_instances.items():
            if cloud_instance_id in cloud_instance_ids_managed_by_im:
                continue

            extra_cloud_instances[cloud_instance_id] = cloud_instance

        if not extra_cloud_instances:
            return

        # Update the IM with TERMINATING status for the leaked cloud instances.
        updates = {}

        for cloud_instance_id, cloud_instance in extra_cloud_instances.items():
            updates[cloud_instance_id] = IMInstanceUpdateEvent(
                instance_id=InstanceUtil.random_instance_id(),  # Assign a new id.
                cloud_instance_id=cloud_instance_id,
                new_instance_status=IMInstance.ALLOCATED,
                node_kind=cloud_instance.node_kind,
                instance_type=cloud_instance.node_type,
                details="allocated unmanaged cloud instance from cloud provider",
                upsert=True,
            )

        Reconciler._update_instance_manager(instance_manager, version, updates)<|MERGE_RESOLUTION|>--- conflicted
+++ resolved
@@ -235,60 +235,6 @@
         return autoscaling_state
 
     @staticmethod
-<<<<<<< HEAD
-    def initialize_head_node(
-        instance_manager: InstanceManager,
-        non_terminated_cloud_instances: Dict[CloudInstanceId, CloudInstance],
-    ):
-        """
-        Initialize the head node for the instance manager.
-
-        This is needed since the head node is not managed by the instance manager
-        as of now and needs to be initialized separately.
-
-        This should be called when the autoscaler is first started.
-
-        Args:
-            instance_manager: The instance manager to reconcile.
-            non_terminated_cloud_instances: The non-terminated cloud instances from
-                the cloud provider.
-        """
-        head_cloud_instance = None
-        for cloud_instance in non_terminated_cloud_instances.values():
-            if cloud_instance.node_kind == NodeKind.HEAD:
-                head_cloud_instance = cloud_instance
-                break
-
-        assert head_cloud_instance, (
-            "Head node is not found. Make sure the head node "
-            "is started with RAY_CLOUD_INSTANCE_ID set, and it has the needed labels "
-            "specified in ray/autoscaler/tags.py ."
-        )
-
-        # Initialize the head node for the instance manager.
-        updates = {}
-        head_node_instance_id = InstanceUtil.random_instance_id()
-        updates[head_node_instance_id] = IMInstanceUpdateEvent(
-            instance_id=head_node_instance_id,
-            new_instance_status=IMInstance.ALLOCATED,
-            cloud_instance_id=head_cloud_instance.cloud_instance_id,
-            node_kind=head_cloud_instance.node_kind,
-            instance_type=head_cloud_instance.node_type,
-        )
-        logger.info(
-            "Initializing head node with {}.".format(
-                message_to_dict(updates[head_node_instance_id])
-            )
-        )
-        instances, version = Reconciler._get_im_instances(instance_manager)
-        assert len(instances) == 0, "No instance should have been initialized. "
-        Reconciler._update_instance_manager(
-            instance_manager, version=version, updates=updates
-        )
-
-    @staticmethod
-=======
->>>>>>> 7d3b2b86
     def _sync_from(
         instance_manager: InstanceManager,
         ray_nodes: List[NodeState],
@@ -455,13 +401,6 @@
         updates = {}
 
         # Compute intermediate states.
-<<<<<<< HEAD
-        instances_with_launch_requests: List[IMInstance] = [
-            instance
-            for instance in im_instances
-            if InstanceUtil.is_launch_requested(instance)
-        ]
-=======
 
         instances_with_launch_requests: List[IMInstance] = []
         for instance in im_instances:
@@ -472,7 +411,6 @@
                 instance.launch_request_id
             ), "Instance in REQUESTED status should have launch_request_id set."
             instances_with_launch_requests.append(instance)
->>>>>>> 7d3b2b86
 
         assigned_cloud_instance_ids: Set[CloudInstanceId] = {
             instance.cloud_instance_id for instance in im_instances
@@ -1284,13 +1222,7 @@
             cluster_resource_constraints=ray_state.cluster_resource_constraints,
             current_instances=autoscaler_instances,
             idle_timeout_s=autoscaling_config.get_idle_timeout_s(),
-<<<<<<< HEAD
-            disable_launch_config_check=(
-                autoscaling_config.disable_launch_config_check()
-            ),
-=======
             disable_launch_config_check=autoscaling_config.disable_launch_config_check(),
->>>>>>> 7d3b2b86
         )
 
         # Ask scheduler for updates to the cluster shape.
@@ -1319,15 +1251,9 @@
         # Add terminating instances.
         for terminate_request in to_terminate:
             instance_id = terminate_request.instance_id
-<<<<<<< HEAD
-            instance = instances_by_id.get(instance_id)
-            assert instance, f"Instance {instance_id} not found in instance manager."
-            if autoscaling_config.need_ray_stop():
-=======
             instance = instances_by_id[instance_id]
 
             if autoscaling_config.worker_rpc_drain():
->>>>>>> 7d3b2b86
                 # If we would need to stop/drain ray.
                 updates[terminate_request.instance_id] = IMInstanceUpdateEvent(
                     instance_id=instance_id,
@@ -1557,8 +1483,6 @@
             )
 
     @staticmethod
-<<<<<<< HEAD
-=======
     def _handle_stuck_requested_instance(
         instance: IMInstance, timeout_s: int, max_num_retry_request_to_allocate: int
     ) -> Optional[IMInstanceUpdateEvent]:
@@ -1641,7 +1565,6 @@
         )
 
     @staticmethod
->>>>>>> 7d3b2b86
     def _handle_extra_cloud_instances(
         instance_manager: InstanceManager,
         non_terminated_cloud_instances: Dict[CloudInstanceId, CloudInstance],
