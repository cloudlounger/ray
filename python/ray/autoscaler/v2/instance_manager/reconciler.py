import logging
import math
import time
import uuid
from abc import ABC, abstractmethod
from collections import defaultdict
from typing import Dict, List, Optional, Set, Tuple

from ray._private.protobuf_compat import message_to_dict
from ray.autoscaler.v2.instance_manager.common import InstanceUtil
from ray.autoscaler.v2.instance_manager.config import (
    AutoscalingConfig,
    InstanceReconcileConfig,
)
from ray.autoscaler.v2.instance_manager.instance_manager import InstanceManager
from ray.autoscaler.v2.instance_manager.node_provider import (
    CloudInstance,
    CloudInstanceId,
    CloudInstanceProviderError,
    ICloudInstanceProvider,
    LaunchNodeError,
    TerminateNodeError,
)
from ray.autoscaler.v2.instance_manager.ray_installer import RayInstallError
from ray.autoscaler.v2.scheduler import IResourceScheduler, SchedulingRequest
from ray.autoscaler.v2.schema import AutoscalerInstance, NodeType
from ray.core.generated.autoscaler_pb2 import (
    AutoscalingState,
    ClusterResourceState,
    NodeState,
    NodeStatus,
)
from ray.core.generated.instance_manager_pb2 import GetInstanceManagerStateRequest
from ray.core.generated.instance_manager_pb2 import Instance as IMInstance
from ray.core.generated.instance_manager_pb2 import (
    InstanceUpdateEvent as IMInstanceUpdateEvent,
)
from ray.core.generated.instance_manager_pb2 import (
    StatusCode,
    UpdateInstanceManagerStateRequest,
)

logger = logging.getLogger(__name__)


class IInstanceUpdater(ABC):
    """
    An interface to for making instance update.
    """

    @abstractmethod
    def make_update(self, instance: IMInstance) -> Optional[IMInstanceUpdateEvent]:
        """
        Make an instance update for the instance.

        Args:
            instance: The instance to make update.

        Returns:
            The instance update event if there's an update. None otherwise.
        """
        raise NotImplementedError


class TimeoutInstanceUpdater(IInstanceUpdater):
    """
    An instance updater that updates the instance to a new status if it's stuck in the
    current status for too long.
    """

    def __init__(
        self,
        cur_status: IMInstance.InstanceStatus,
        timeout_s: int,
        new_status: Optional["IMInstance.InstanceStatus"] = None,
    ):
        """
        Args:
            cur_status: The current status of the instance.
            timeout_s: The timeout in seconds.
            new_status: The new status to transition to if the instance is stuck in the
                current status for too long.
        """
        self.cur_status = cur_status
        self.timeout_s = timeout_s
        self.new_status = new_status

    def make_update(self, instance: IMInstance) -> Optional[IMInstanceUpdateEvent]:
        if InstanceUtil.has_timeout(instance, self.timeout_s):
            return IMInstanceUpdateEvent(
                instance_id=instance.instance_id,
                new_instance_status=self.new_status,
                details=(
                    f"Timeout={self.timeout_s}s at status "
                    f"{IMInstance.InstanceStatus.Name(self.cur_status)}"
                ),
            )
        return None


class StuckRequestedInstanceUpdater(IInstanceUpdater):
    """
    An instance updater that makes updates for instances stuck in the REQUESTED status
    for too long.
    """

    def __init__(
        self,
        timeout_s: int,
        max_num_request_to_allocate: int,
    ):
        """
        Args:
            timeout_s: The timeout in seconds.
            max_num_request_to_allocate: The maximum number of times an instance
                could be requested to allocate.
        """
        self.max_num_request_to_allocate = max_num_request_to_allocate
        self.timeout_s = timeout_s

    def make_update(self, instance: IMInstance) -> Optional[IMInstanceUpdateEvent]:
        if not InstanceUtil.has_timeout(instance, self.timeout_s):
            # Not timeout yet, be patient.
            return None

        all_request_times_ns = sorted(
            InstanceUtil.get_status_transition_times_ns(
                instance, select_instance_status=IMInstance.REQUESTED
            )
        )

        # Fail the allocation if we have tried too many times.
        if len(all_request_times_ns) >= self.max_num_request_to_allocate:
            return IMInstanceUpdateEvent(
                instance_id=instance.instance_id,
                new_instance_status=IMInstance.ALLOCATION_FAILED,
                details=(
                    "Failed to allocate cloud instance after "
                    f"{len(all_request_times_ns)} attempts"
                ),
            )

        # Retry the allocation if we could by transitioning to QUEUED again.
        return IMInstanceUpdateEvent(
            instance_id=instance.instance_id,
            new_instance_status=IMInstance.QUEUED,
            details=f"QUEUED again after timeout={self.timeout_s}s",
        )


class StuckRayStopRequestedInstanceUpdater(IInstanceUpdater):
    """
    An instance updater that makes updates for instances stuck in the RAY_STOP_REQUESTED
    status for too long. It transitions the instance back to RAY_RUNNING.
    """

    def __init__(self, timeout_s: int):
        self.timeout_s = timeout_s

    def make_update(self, instance: IMInstance) -> Optional[IMInstanceUpdateEvent]:
        if not InstanceUtil.has_timeout(instance, self.timeout_s):
            # Not timeout yet, be patient.
            return None

        # Transition back to RAY_RUNNING if we have waited for too long.
        return IMInstanceUpdateEvent(
            instance_id=instance.instance_id,
            new_instance_status=IMInstance.RAY_RUNNING,
            details=f"Timeout={self.timeout_s}s at status "
            f"{IMInstance.InstanceStatus.Name(IMInstance.RAY_STOP_REQUESTED)}",
            ray_node_id=instance.node_id,
        )


class Reconciler:
    """
    A singleton class that reconciles the instance states of the instance manager
    for autoscaler.

    """

    @staticmethod
    def reconcile(
        instance_manager: InstanceManager,
        scheduler: IResourceScheduler,
        cloud_provider: ICloudInstanceProvider,
        ray_cluster_resource_state: ClusterResourceState,
        non_terminated_cloud_instances: Dict[CloudInstanceId, CloudInstance],
        cloud_provider_errors: List[CloudInstanceProviderError],
        ray_install_errors: List[RayInstallError],
        autoscaling_config: AutoscalingConfig,
        _logger: Optional[logging.Logger] = None,
    ) -> AutoscalingState:
        """
        The reconcile method computes InstanceUpdateEvents for the instance manager
        by:

        1. Reconciling the instance manager's instances with external states like
        the cloud provider's, the ray cluster's states, the ray installer's results.
        It performs "passive" status transitions for the instances (where the status
        transition should only be reflecting the external states of the cloud provider
        and the ray cluster, and should not be actively changing them)

        2. Stepping the instances to the active states by computing instance status
        transitions that are needed and updating the instance manager's state.
        These transitions should be "active" where the transitions have side effects
        (through InstanceStatusSubscriber) to the cloud provider and the ray cluster.

        Args:
            instance_manager: The instance manager to reconcile.
            ray_cluster_resource_state: The ray cluster's resource state.
            non_terminated_cloud_instances: The non-terminated cloud instances from
                the cloud provider.
            cloud_provider_errors: The errors from the cloud provider.
            ray_install_errors: The errors from RayInstaller.

        """
        autoscaling_state = AutoscalingState()
        Reconciler._sync_from(
            instance_manager=instance_manager,
            ray_nodes=ray_cluster_resource_state.node_states,
            non_terminated_cloud_instances=non_terminated_cloud_instances,
            cloud_provider_errors=cloud_provider_errors,
            ray_install_errors=ray_install_errors,
        )

        Reconciler._step_next(
            autoscaling_state=autoscaling_state,
            instance_manager=instance_manager,
            scheduler=scheduler,
            cloud_provider=cloud_provider,
            ray_cluster_resource_state=ray_cluster_resource_state,
            non_terminated_cloud_instances=non_terminated_cloud_instances,
            autoscaling_config=autoscaling_config,
            _logger=_logger,
        )
        return autoscaling_state

    @staticmethod
    def _sync_from(
        instance_manager: InstanceManager,
        ray_nodes: List[NodeState],
        non_terminated_cloud_instances: Dict[CloudInstanceId, CloudInstance],
        cloud_provider_errors: List[CloudInstanceProviderError],
        ray_install_errors: List[RayInstallError],
    ):
        """
        Reconcile the instance states of the instance manager from external states like
        the cloud provider's, the ray cluster's states, the ray installer's results,
        etc.

        For each instance, we try to figure out if we need to transition the instance
        status to a new status, and if so, what the new status should be.

        These transitions should be purely "passive", meaning they should only be
        reflecting the external states of the cloud provider and the ray cluster,
        and should not be actively changing the states of the cloud provider or the ray
        cluster.

        More specifically, we will reconcile status transitions for:
            1.  QUEUED/REQUESTED -> ALLOCATED:
                When a instance with launch request id (indicating a previous launch
                request was made) could be assigned to an unassigned cloud instance
                of the same instance type.
            2.  REQUESTED -> ALLOCATION_FAILED:
                When there's an error from the cloud provider for launch failure so
                that the instance becomes ALLOCATION_FAILED.
            3.  * -> RAY_RUNNING:
                When a ray node on a cloud instance joins the ray cluster, we will
                transition the instance to RAY_RUNNING.
            4.  * -> TERMINATED:
                When the cloud instance is already terminated, we will transition the
                instance to TERMINATED.
            5.  TERMINATING -> TERMINATION_FAILED:
                When there's an error from the cloud provider for termination failure.
            6.  * -> RAY_STOPPED:
                When ray was stopped on the cloud instance, we will transition the
                instance to RAY_STOPPED.
            7.  * -> RAY_INSTALL_FAILED:
                When there's an error from RayInstaller.

        Args:
            instance_manager: The instance manager to reconcile.
            ray_nodes: The ray cluster's states of ray nodes.
            non_terminated_cloud_instances: The non-terminated cloud instances from
                the cloud provider.
            cloud_provider_errors: The errors from the cloud provider.
            ray_install_errors: The errors from RayInstaller.

        """

        # Handle 1 & 2 for cloud instance allocation.
        Reconciler._handle_cloud_instance_allocation(
            instance_manager,
            non_terminated_cloud_instances,
            cloud_provider_errors,
        )
        Reconciler._handle_cloud_instance_terminated(
            instance_manager, non_terminated_cloud_instances
        )
        Reconciler._handle_ray_status_transition(instance_manager, ray_nodes)

        Reconciler._handle_cloud_instance_termination_errors(
            instance_manager, cloud_provider_errors
        )

        Reconciler._handle_ray_install_failed(instance_manager, ray_install_errors)

    @staticmethod
    def _step_next(
        autoscaling_state: AutoscalingState,
        instance_manager: InstanceManager,
        scheduler: IResourceScheduler,
        cloud_provider: ICloudInstanceProvider,
        ray_cluster_resource_state: ClusterResourceState,
        non_terminated_cloud_instances: Dict[CloudInstanceId, CloudInstance],
        autoscaling_config: AutoscalingConfig,
        _logger: Optional[logging.Logger] = None,
    ):
        """
        Step the reconciler to the next state by computing instance status transitions
        that are needed and updating the instance manager's state.

        Specifically, we will:
            1. Shut down leak cloud instances
                Leaked cloud instances that are not managed by the instance manager.
            2. Terminating instances with ray stopped or ray install failure.
            3. Scale down the cluster:
              (* -> RAY_STOP_REQUESTED/TERMINATING)
                b. Extra cloud due to max nodes config.
                c. Cloud instances with outdated configs.
            4. Scale up the cluster:
              (new QUEUED)
                Create new instances based on the IResourceScheduler's decision for
                scaling up.
            5. Request cloud provider to launch new instances.
              (QUEUED -> REQUESTED)
            6. Install ray
              (ALLOCATED -> RAY_INSTALLING)
                When ray could be installed and launched.
            7. Handle any stuck instances with timeouts.

        Args:
            instance_manager: The instance manager to reconcile.
            scheduler: The resource scheduler to make scaling decisions.
            ray_cluster_resource_state: The ray cluster's resource state.
            non_terminated_cloud_instances: The non-terminated cloud instances from
                the cloud provider.

        """

        Reconciler._handle_extra_cloud_instances(
            instance_manager, non_terminated_cloud_instances
        )

        Reconciler._handle_stuck_instances(
            instance_manager=instance_manager,
            reconcile_config=autoscaling_config.get_instance_reconcile_config(),
            _logger=_logger or logger,
        )

        Reconciler._scale_cluster(
            autoscaling_state=autoscaling_state,
            instance_manager=instance_manager,
            ray_state=ray_cluster_resource_state,
            scheduler=scheduler,
            autoscaling_config=autoscaling_config,
        )

        Reconciler._handle_instances_launch(
            instance_manager=instance_manager, autoscaling_config=autoscaling_config
        )

        Reconciler._terminate_instances(instance_manager=instance_manager)
        if not autoscaling_config.skip_ray_install():
            Reconciler._install_ray(
                instance_manager=instance_manager,
                non_terminated_cloud_instances=non_terminated_cloud_instances,
            )

    #######################################################
    # Utility methods for reconciling instance states.
    #######################################################

    @staticmethod
    def _handle_cloud_instance_allocation(
        instance_manager: InstanceManager,
        non_terminated_cloud_instances: Dict[CloudInstanceId, CloudInstance],
        cloud_provider_errors: List[CloudInstanceProviderError],
    ):
        im_instances, version = Reconciler._get_im_instances(instance_manager)
        updates = {}

        # Compute intermediate states.
        instances_with_launch_requests: List[IMInstance] = [
            instance for instance in im_instances if instance.launch_request_id
        ]
        assigned_cloud_instance_ids: Set[CloudInstanceId] = {
            instance.cloud_instance_id for instance in im_instances
        }
        launch_errors: Dict[str, LaunchNodeError] = {
            error.request_id: error
            for error in cloud_provider_errors
            if isinstance(error, LaunchNodeError)
        }
        unassigned_cloud_instances_by_type: Dict[
            str, List[CloudInstance]
        ] = defaultdict(list)

        for cloud_instance_id, cloud_instance in non_terminated_cloud_instances.items():
            if cloud_instance_id not in assigned_cloud_instance_ids:
                unassigned_cloud_instances_by_type[cloud_instance.node_type].append(
                    cloud_instance
                )

        # Sort the request instance by the increasing request time.
        instances_with_launch_requests.sort(
            key=lambda instance: InstanceUtil.get_status_transition_times_ns(
                instance, IMInstance.REQUESTED
            )
        )

        # For each instance, try to allocate or fail the allocation.
        for instance in instances_with_launch_requests:
            # Try allocate or fail with errors.
            update_event = Reconciler._try_resolve_pending_allocation(
                instance, unassigned_cloud_instances_by_type, launch_errors
            )
            if not update_event:
                continue

            logger.debug(
                "Updating {}({}) with {}".format(
                    instance.instance_id,
                    IMInstance.InstanceStatus.Name(instance.status),
                    message_to_dict(update_event),
                )
            )
            updates[instance.instance_id] = update_event

        # Update the instance manager for the events.
        Reconciler._update_instance_manager(instance_manager, version, updates)

    @staticmethod
    def _try_resolve_pending_allocation(
        im_instance: IMInstance,
        unassigned_cloud_instances_by_type: Dict[str, List[CloudInstance]],
        launch_errors: Dict[str, LaunchNodeError],
    ) -> Optional[IMInstanceUpdateEvent]:
        """
        Allocate, or fail the cloud instance allocation for the instance.

        Args:
            im_instance: The instance to allocate or fail.
            unassigned_cloud_instances_by_type: The unassigned cloud instances by type.
            launch_errors: The launch errors from the cloud provider.

        Returns:
            Instance update to ALLOCATED: if there's a matching unassigned cloud
                instance with the same type.
            Instance update to ALLOCATION_FAILED: if the instance allocation failed
                with errors.
            None: if there's no update.

        """
        unassigned_cloud_instance = None

        # Try to allocate an unassigned cloud instance.
        # TODO(rickyx): We could also look at the launch request id
        # on the cloud node and the im instance later once all node providers
        # support request id. For now, we only look at the instance type.
        if len(unassigned_cloud_instances_by_type.get(im_instance.instance_type, [])):
            unassigned_cloud_instance = unassigned_cloud_instances_by_type[
                im_instance.instance_type
            ].pop()

        if unassigned_cloud_instance:
            return IMInstanceUpdateEvent(
                instance_id=im_instance.instance_id,
                new_instance_status=IMInstance.ALLOCATED,
                cloud_instance_id=unassigned_cloud_instance.cloud_instance_id,
            )

        # If there's a launch error, transition to ALLOCATION_FAILED.
        launch_error = launch_errors.get(im_instance.launch_request_id)
        if launch_error and launch_error.node_type == im_instance.instance_type:
            return IMInstanceUpdateEvent(
                instance_id=im_instance.instance_id,
                new_instance_status=IMInstance.ALLOCATION_FAILED,
                details=str(launch_error),
            )
        # No update.
        return None

    @staticmethod
    def _handle_ray_install_failed(
        instance_manager: InstanceManager, ray_install_errors: List[RayInstallError]
    ):

        instances, version = Reconciler._get_im_instances(instance_manager)
        updates = {}

        # Get all instances with RAY_INSTALLING status.
        instances_with_ray_installing = {
            instance.instance_id: instance
            for instance in instances
            if instance.status == IMInstance.RAY_INSTALLING
        }

        install_errors = {error.im_instance_id: error for error in ray_install_errors}

        # For each instance with RAY_INSTALLING status, check if there's any
        # install error.
        for instance_id, instance in instances_with_ray_installing.items():
            install_error = install_errors.get(instance_id)
            if install_error:
                updates[instance_id] = IMInstanceUpdateEvent(
                    instance_id=instance_id,
                    new_instance_status=IMInstance.RAY_INSTALL_FAILED,
                    details=install_error.details,
                )
                logger.debug(
                    "Updating {}({}) with {}".format(
                        instance_id,
                        IMInstance.InstanceStatus.Name(instance.status),
                        message_to_dict(updates[instance_id]),
                    )
                )

        # Update the instance manager for the events.
        Reconciler._update_instance_manager(instance_manager, version, updates)

    @staticmethod
    def _handle_cloud_instance_terminated(
        instance_manager: InstanceManager,
        non_terminated_cloud_instances: Dict[CloudInstanceId, CloudInstance],
    ):
        """
        For any IM (instance manager) instance with a cloud node id, if the mapped
        cloud instance is no longer running, transition the instance to TERMINATED.

        Args:
            instance_manager: The instance manager to reconcile.
            non_terminated_cloud_instances: The non-terminated cloud instances from
                the cloud provider.
        """
        updates = {}
        instances, version = Reconciler._get_im_instances(instance_manager)

        instances_with_cloud_instance_assigned = {
            instance.cloud_instance_id: instance
            for instance in instances
            if instance.cloud_instance_id
        }

        for (
            cloud_instance_id,
            instance,
        ) in instances_with_cloud_instance_assigned.items():
            if cloud_instance_id in non_terminated_cloud_instances.keys():
                # The cloud instance is still running.
                continue

            # The cloud instance is terminated.
            updates[instance.instance_id] = IMInstanceUpdateEvent(
                instance_id=instance.instance_id,
                new_instance_status=IMInstance.TERMINATED,
                details=f"Cloud instance {cloud_instance_id} is terminated.",
            )

            logger.debug(
                "Updating {}({}) with {}".format(
                    instance.instance_id,
                    IMInstance.InstanceStatus.Name(instance.status),
                    message_to_dict(updates[instance.instance_id]),
                )
            )

        Reconciler._update_instance_manager(instance_manager, version, updates)

    @staticmethod
    def _handle_cloud_instance_termination_errors(
        instance_manager: InstanceManager,
        cloud_provider_errors: List[CloudInstanceProviderError],
    ):
        """
        If any TERMINATING instances have termination errors, transition the instance to
        TERMINATION_FAILED.

        We will retry the termination for the TERMINATION_FAILED instances in the next
        reconciler step.

        Args:
            instance_manager: The instance manager to reconcile.
            cloud_provider_errors: The errors from the cloud provider.

        """
        instances, version = Reconciler._get_im_instances(instance_manager)
        updates = {}

        termination_errors = {
            error.cloud_instance_id: error
            for error in cloud_provider_errors
            if isinstance(error, TerminateNodeError)
        }

        terminating_instances_by_cloud_instance_id = {
            instance.cloud_instance_id: instance
            for instance in instances
            if instance.status == IMInstance.TERMINATING
        }

        for cloud_instance_id, failure in termination_errors.items():
            instance = terminating_instances_by_cloud_instance_id.get(cloud_instance_id)
            if not instance:
                # The instance is no longer in TERMINATING status.
                continue

            updates[instance.instance_id] = IMInstanceUpdateEvent(
                instance_id=instance.instance_id,
                new_instance_status=IMInstance.TERMINATION_FAILED,
                details=str(failure),
            )
            logger.debug(
                "Updating {}({}) with {}".format(
                    instance.instance_id,
                    IMInstance.InstanceStatus.Name(instance.status),
                    message_to_dict(updates[instance.instance_id]),
                )
            )

        Reconciler._update_instance_manager(instance_manager, version, updates)

    @staticmethod
    def _get_im_instances(
        instance_manager: InstanceManager,
    ) -> Tuple[List[IMInstance], int]:
        reply = instance_manager.get_instance_manager_state(
            request=GetInstanceManagerStateRequest()
        )
        assert reply.status.code == StatusCode.OK
        im_state = reply.state
        return im_state.instances, im_state.version

    @staticmethod
    def _update_instance_manager(
        instance_manager: InstanceManager,
        version: int,
        updates: Dict[str, IMInstanceUpdateEvent],
    ) -> None:
        if not updates:
            return

        updates = list(updates.values()) or []

        reply = instance_manager.update_instance_manager_state(
            request=UpdateInstanceManagerStateRequest(
                expected_version=version,
                updates=updates,
            )
        )
        # TODO: While it's possible that a version mismatch
        # happens, or some other failures could happen. But given
        # the current implementation:
        #   1. There's only 1 writer (the reconciler) for updating the instance
        #       manager states, so there shouldn't be version mismatch.
        #   2. Any failures in one reconciler step should be caught at a higher
        #       level and be retried in the next reconciler step. If the IM
        #       fails to be updated, we don't have sufficient info to handle it
        #       here.
        assert (
            reply.status.code == StatusCode.OK
        ), f"Failed to update instance manager: {reply}"

    @staticmethod
    def _handle_ray_status_transition(
        instance_manager: InstanceManager, ray_nodes: List[NodeState]
    ):
        """
        Handle the ray status transition for the instance manager.

        If a new ray node running on the instance, transition it to RAY_RUNNING.
        If a ray node stopped, transition it to RAY_STOPPED.
        If a ray node is draining, transition it to RAY_STOPPING.

        Args:
            instance_manager: The instance manager to reconcile.
            ray_nodes: The ray cluster's states of ray nodes.
        """
        instances, version = Reconciler._get_im_instances(instance_manager)
        updates = {}

        im_instances_by_cloud_instance_id = {
            i.cloud_instance_id: i for i in instances if i.cloud_instance_id
        }
        ray_nodes_by_cloud_instance_id = {}
        for n in ray_nodes:
            if n.instance_id:
                ray_nodes_by_cloud_instance_id[n.instance_id] = n
            else:
                # This should only happen to a ray node that's not managed by us.
                logger.warning(
                    f"Ray node {n.node_id.decode()} has no instance id. "
                    "This only happens to a ray node that's not managed by autoscaler. "
                    "If not, please file a bug at https://github.com/ray-project/ray"
                )

        for cloud_instance_id, ray_node in ray_nodes_by_cloud_instance_id.items():
            if cloud_instance_id not in im_instances_by_cloud_instance_id:
                # This is a ray node that's not managed by the instance manager.
                # or we haven't discovered the instance yet. There's nothing
                # much we could do here.
                logger.info(
                    f"Ray node {ray_node.node_id.decode()} has no matching instance in "
                    f"instance manager with cloud instance id={cloud_instance_id}."
                )
                continue

            im_instance = im_instances_by_cloud_instance_id[cloud_instance_id]
            reconciled_im_status = Reconciler._reconciled_im_status_from_ray_status(
                ray_node.status, im_instance.status
            )

            if reconciled_im_status != im_instance.status:
                updates[im_instance.instance_id] = IMInstanceUpdateEvent(
                    instance_id=im_instance.instance_id,
                    new_instance_status=reconciled_im_status,
                    details="Reconciled from ray node status "
                    f"{NodeStatus.Name(ray_node.status)} "
                    f"for ray node {ray_node.node_id.decode()}",
                    ray_node_id=ray_node.node_id.decode(),
                )
                logger.debug(
                    "Updating {}({}) with {}.".format(
                        im_instance.instance_id,
                        IMInstance.InstanceStatus.Name(im_instance.status),
                        message_to_dict(updates[im_instance.instance_id]),
                    )
                )

        Reconciler._update_instance_manager(instance_manager, version, updates)

    @staticmethod
    def _reconciled_im_status_from_ray_status(
        ray_status: NodeStatus, cur_im_status: IMInstance.InstanceStatus
    ) -> "IMInstance.InstanceStatus":
        """
        Reconcile the instance status from the ray node status.
        Args:
            ray_status: the current ray node status.
            cur_im_status: the current IM instance status.
        Returns:
            The reconciled IM instance status

        Raises:
            ValueError: If the ray status is unknown.
        """
        reconciled_im_status = None
        if ray_status in [NodeStatus.RUNNING, NodeStatus.IDLE]:
            reconciled_im_status = IMInstance.RAY_RUNNING
        elif ray_status == NodeStatus.DEAD:
            reconciled_im_status = IMInstance.RAY_STOPPED
        elif ray_status == NodeStatus.DRAINING:
            reconciled_im_status = IMInstance.RAY_STOPPING
        else:
            raise ValueError(f"Unknown ray status: {ray_status}")

        if (
            cur_im_status == reconciled_im_status
            or cur_im_status
            in InstanceUtil.get_reachable_statuses(reconciled_im_status)
        ):
            # No need to reconcile if the instance is already in the reconciled status
            # or has already transitioned beyond it.
            return cur_im_status

        return reconciled_im_status

    @staticmethod
    def _handle_instances_launch(
        instance_manager: InstanceManager, autoscaling_config: AutoscalingConfig
    ):

        instances, version = Reconciler._get_im_instances(instance_manager)

        queued_instances = []
        requested_instances = []
        allocated_instances = []

        for instance in instances:
            if instance.status == IMInstance.QUEUED:
                queued_instances.append(instance)
            elif instance.status == IMInstance.REQUESTED:
                requested_instances.append(instance)
            elif instance.cloud_instance_id:
                allocated_instances.append(instance)

        if not queued_instances:
            # No QUEUED instances
            return

        to_launch = Reconciler._compute_to_launch(
            queued_instances,
            requested_instances,
            allocated_instances,
            autoscaling_config.get_upscaling_speed(),
            autoscaling_config.get_max_concurrent_launches(),
        )

        # Transition the instances to REQUESTED for instance launcher to
        # launch them.
        updates = {}
        for instance_type, instances in to_launch.items():
            for instance in instances:
                # Reuse launch request id for any QUEUED instances that have been
                # requested before due to retry.
                launch_request_id = (
                    str(uuid.uuid4())
                    if len(instance.launch_request_id) == 0
                    else instance.launch_request_id
                )
                updates[instance.instance_id] = IMInstanceUpdateEvent(
                    instance_id=instance.instance_id,
                    new_instance_status=IMInstance.REQUESTED,
                    launch_request_id=launch_request_id,
                    instance_type=instance_type,
                )
                logger.debug(
                    "Updating {}({}) with {}".format(
                        instance.instance_id,
                        IMInstance.InstanceStatus.Name(instance.status),
                        message_to_dict(updates[instance.instance_id]),
                    )
                )

        Reconciler._update_instance_manager(instance_manager, version, updates)

    @staticmethod
    def _compute_to_launch(
        queued_instances: List[IMInstance],
        requested_instances: List[IMInstance],
        allocated_instances: List[IMInstance],
        upscaling_speed: float,
        max_concurrent_launches: int,
    ) -> Dict[NodeType, List[IMInstance]]:
        def _group_by_type(instances):
            instances_by_type = defaultdict(list)
            for instance in instances:
                instances_by_type[instance.instance_type].append(instance)
            return instances_by_type

        # Sort the instances by the time they were queued.
        def _sort_by_earliest_queued(instance: IMInstance) -> List[int]:
            queue_times = InstanceUtil.get_status_transition_times_ns(
                instance, IMInstance.QUEUED
            )
            return sorted(queue_times)

        queued_instances_by_type = _group_by_type(queued_instances)
        requested_instances_by_type = _group_by_type(requested_instances)
        allocated_instances_by_type = _group_by_type(allocated_instances)

        total_num_requested_to_launch = len(requested_instances)
        all_to_launch: Dict[NodeType : List[IMInstance]] = defaultdict(list)

        for (
            instance_type,
            queued_instances_for_type,
        ) in queued_instances_by_type.items():
            requested_instances_for_type = requested_instances_by_type.get(
                instance_type, []
            )
            allocated_instances_for_type = allocated_instances_by_type.get(
                instance_type, []
            )

            num_desired_to_upscale = max(
                1,
                math.ceil(
                    upscaling_speed
                    * (
                        len(requested_instances_for_type)
                        + len(allocated_instances_for_type)
                    )
                ),
            )

            # Enforce global limit, at most we can launch `max_concurrent_launches`
            num_to_launch = min(
                max_concurrent_launches - total_num_requested_to_launch,
                num_desired_to_upscale,
            )

            # Cap both ends 0 <= num_to_launch <= num_queued
            num_to_launch = max(0, num_to_launch)
            num_to_launch = min(len(queued_instances_for_type), num_to_launch)

            to_launch = sorted(queued_instances_for_type, key=_sort_by_earliest_queued)[
                :num_to_launch
            ]

            all_to_launch[instance_type].extend(to_launch)
            total_num_requested_to_launch += num_to_launch

        return all_to_launch

    @staticmethod
    def _handle_stuck_instances(
        instance_manager: InstanceManager,
        reconcile_config: InstanceReconcileConfig,
        _logger: logging.Logger,
    ):
        """
        Handle stuck instances with timeouts.

        Instances could be stuck in the following status and needs to be updated:
            - REQUESTED: cloud provider is slow/fails to launch instances.
            - ALLOCATED: ray fails to be started on the instance.
            - RAY_INSTALLING: ray fails to be installed on the instance.
            - TERMINATING: cloud provider is slow/fails to terminate instances.

        Instances could be in the following status which could be unbounded or
        transient, and we don't have a timeout mechanism to handle them. We would
        warn if they are stuck for too long:
            - RAY_STOPPING: ray taking time to drain.
            - QUEUED: cloud provider is slow to launch instances, resulting in long
                queue.

            Reconciler should handle below statuses, if not, could be slow
                reconcilation loop or a bug:
            - RAY_INSTALL_FAILED
            - RAY_STOPPED
            - TERMINATION_FAILED


        Args:
            instance_manager: The instance manager to reconcile.
            reconcile_config: The instance reconcile config.
            _logger: The logger to log the warning messages. It's used for testing.

        """
        instances, version = Reconciler._get_im_instances(instance_manager)

        instances_by_status = defaultdict(list)
        for instance in instances:
            instances_by_status[instance.status].append(instance)

        im_updates = {}
<<<<<<< HEAD
        for status, updater in [
            # Fail or retry the cloud instance allocation if it's stuck
            # in the REQUESTED state.
            (
                IMInstance.REQUESTED,
                StuckRequestedInstanceUpdater(
                    max_num_request_to_allocate=reconcile_config.max_num_retry_request_to_allocate,  # noqa
                    timeout_s=reconcile_config.request_status_timeout_s,
                ),
            ),
            # Leaked ALLOCATED instances should be terminated.
            # This usually happens when ray fails to be started on the instance, so
            # it's unable to be RAY_RUNNING after a long time.
            (
                IMInstance.ALLOCATED,
                TimeoutInstanceUpdater(
                    new_status=IMInstance.TERMINATING,
                    cur_status=IMInstance.ALLOCATED,
                    timeout_s=reconcile_config.allocate_status_timeout_s,
                ),
            ),
            # Fail the installation if it's stuck in RAY_INSTALLING for too long.
            # If RAY_INSTALLING is stuck for too long, it's likely that the instance
            # is not able to install ray, so we should also fail the installation.
            (
                IMInstance.RAY_INSTALLING,
                TimeoutInstanceUpdater(
                    new_status=IMInstance.RAY_INSTALL_FAILED,
                    cur_status=IMInstance.RAY_INSTALLING,
                    timeout_s=reconcile_config.ray_install_status_timeout_s,
                ),
            ),
            # If we tried to terminate the instance, but it doesn't terminate (disappear
            # from the cloud provider) after a long time, we fail the termination.
            # This will trigger another attempt to terminate the instance.
            (
                IMInstance.TERMINATING,
                TimeoutInstanceUpdater(
                    new_status=IMInstance.TERMINATION_FAILED,
                    cur_status=IMInstance.TERMINATING,
                    timeout_s=reconcile_config.terminating_status_timeout_s,
                ),
            ),
            # If we tried to stop ray on the instance, but it doesn't stop after a long
            # time, we will transition it back to RAY_RUNNING as the stop/drain somehow
            # failed. If it had succeed, we should have transition it to RAY_STOPPING
            # or RAY_STOPPED.
            (
                IMInstance.RAY_STOP_REQUESTED,
                StuckRayStopRequestedInstanceUpdater(
                    timeout_s=reconcile_config.ray_stop_requested_status_timeout_s
                ),
            ),
        ]:
            for instance in instances_by_status[status]:
                update = updater.make_update(instance)
                if not update:
                    continue
=======

        # Fail or retry the cloud instance allocation if it's stuck
        # in the REQUESTED state.
        for instance in instances_by_status[IMInstance.REQUESTED]:
            update = Reconciler._handle_stuck_requested_instance(
                instance,
                reconcile_config.request_status_timeout_s,
                reconcile_config.max_num_retry_request_to_allocate,
            )
            if update:
                im_updates[instance.instance_id] = update

        # Leaked ALLOCATED instances should be terminated.
        # This usually happens when ray fails to be started on the instance, so
        # it's unable to be RAY_RUNNING after a long time.
        for instance in instances_by_status[IMInstance.ALLOCATED]:
            update = Reconciler._handle_stuck_instance(
                instance,
                reconcile_config.allocate_status_timeout_s,
                new_status=IMInstance.TERMINATING,
            )
            if update:
                im_updates[instance.instance_id] = update

        # Fail the installation if it's stuck in RAY_INSTALLING for too long.
        # If RAY_INSTALLING is stuck for too long, it's likely that the instance
        # is not able to install ray, so we should also fail the installation.
        for instance in instances_by_status[IMInstance.RAY_INSTALLING]:
            update = Reconciler._handle_stuck_instance(
                instance,
                reconcile_config.ray_install_status_timeout_s,
                new_status=IMInstance.RAY_INSTALL_FAILED,
            )
            if update:
                im_updates[instance.instance_id] = update

        # If we tried to terminate the instance, but it doesn't terminate (disappear
        # from the cloud provider) after a long time, we fail the termination.
        # This will trigger another attempt to terminate the instance.
        for instance in instances_by_status[IMInstance.TERMINATING]:
            update = Reconciler._handle_stuck_instance(
                instance,
                reconcile_config.terminating_status_timeout_s,
                new_status=IMInstance.TERMINATION_FAILED,
            )
            if update:
>>>>>>> 568120c3
                im_updates[instance.instance_id] = update

        # These statues could be unbounded or transient, and we don't have a timeout
        # mechanism to handle them. We only warn if they are stuck for too long.
        for status in [
            # Ray taking time to drain. We could also have a timeout when Drain protocol
            # supports timeout.
            IMInstance.RAY_STOPPING,
            # These should just be transient, we will terminate instances with this
            # status in the next reconciler step.
            IMInstance.RAY_INSTALL_FAILED,
            IMInstance.RAY_STOPPED,
            IMInstance.TERMINATION_FAILED,
            # Instances could be in the QUEUED status for a long time if the cloud
            # provider is slow to launch instances.
            IMInstance.QUEUED,
        ]:
            Reconciler._warn_stuck_instances(
                instances_by_status[status],
                status=status,
                warn_interval_s=reconcile_config.transient_status_warn_interval_s,
                logger=_logger,
            )

        Reconciler._update_instance_manager(instance_manager, version, im_updates)

    @staticmethod
    def _warn_stuck_instances(
        instances: List[IMInstance],
        status: IMInstance.InstanceStatus,
        warn_interval_s: int,
        logger: logging.Logger,
    ):
        """Warn if any instance is stuck in a transient/unbounded status for too
        long.
        """
        for instance in instances:
            status_times_ns = InstanceUtil.get_status_transition_times_ns(
                instance, select_instance_status=status
            )
            assert len(status_times_ns) >= 1
            status_time_ns = sorted(status_times_ns)[-1]

            if time.time_ns() - status_time_ns > warn_interval_s * 1e9:
                logger.warning(
                    "Instance {}({}) is stuck in {} for {} seconds.".format(
                        instance.instance_id,
                        IMInstance.InstanceStatus.Name(instance.status),
                        IMInstance.InstanceStatus.Name(status),
                        (time.time_ns() - status_time_ns) // 1e9,
                    )
                )

    @staticmethod
    def _scale_cluster(
        autoscaling_state: AutoscalingState,
        instance_manager: InstanceManager,
        ray_state: ClusterResourceState,
        scheduler: IResourceScheduler,
        autoscaling_config: AutoscalingConfig,
    ) -> None:
        """
        Scale the cluster based on the resource state and the resource scheduler's
        decision:

        - It launches new instances if needed.
        - It terminates extra ray nodes if they should be shut down (preemption
            or idle termination)

        Args:
            autoscaling_state: The autoscaling state to reconcile.
            instance_manager: The instance manager to reconcile.
            ray_state: The ray cluster's resource state.
            scheduler: The resource scheduler to make scaling decisions.
            autoscaling_config: The autoscaling config.

        """

        # Get the current instance states.
        im_instances, version = Reconciler._get_im_instances(instance_manager)

        autoscaler_instances = []
        ray_nodes_by_id = {
            node.node_id.decode(): node for node in ray_state.node_states
        }

        for im_instance in im_instances:
            ray_node = ray_nodes_by_id.get(im_instance.node_id)
            autoscaler_instances.append(
                AutoscalerInstance(
                    ray_node=ray_node,
                    im_instance=im_instance,
                    cloud_instance_id=im_instance.cloud_instance_id
                    if im_instance.cloud_instance_id
                    else None,
                )
            )

        # TODO(rickyx): We should probably name it as "Planner" or "Scaler"
        # or "ClusterScaler"
        sched_request = SchedulingRequest(
            node_type_configs=autoscaling_config.get_node_type_configs(),
            max_num_nodes=autoscaling_config.get_max_num_nodes(),
            resource_requests=ray_state.pending_resource_requests,
            gang_resource_requests=ray_state.pending_gang_resource_requests,
            cluster_resource_constraints=ray_state.cluster_resource_constraints,
            current_instances=autoscaler_instances,
        )

        # Ask scheduler for updates to the cluster shape.
        reply = scheduler.schedule(sched_request)

        # Populate the autoscaling state.
        autoscaling_state.infeasible_resource_requests.extend(
            reply.infeasible_resource_requests
        )
        autoscaling_state.infeasible_gang_resource_requests.extend(
            reply.infeasible_gang_resource_requests
        )
        autoscaling_state.infeasible_cluster_resource_constraints.extend(
            reply.infeasible_cluster_resource_constraints
        )

        to_launch = reply.to_launch
        to_terminate = reply.to_terminate
        updates = {}
        # Add terminating instances.
        for terminate_request in to_terminate:
            instance_id = terminate_request.instance_id
            if autoscaling_config.need_ray_stop():
                # If we would need to stop/drain ray.
                updates[terminate_request.instance_id] = IMInstanceUpdateEvent(
                    instance_id=instance_id,
                    new_instance_status=IMInstance.RAY_STOP_REQUESTED,
                    termination_request=terminate_request,
                )
            else:
                # If we would just terminate the cloud instance.
                updates[terminate_request.instance_id] = IMInstanceUpdateEvent(
                    instance_id=instance_id,
                    new_instance_status=IMInstance.TERMINATING,
                )
            logger.info(
                "Terminating {} with {}".format(
                    instance_id,
                    message_to_dict(updates[instance_id]),
                )
            )

        # Add new instances.
        for launch_request in to_launch:
            for _ in range(launch_request.count):
                instance_id = InstanceUtil.random_instance_id()
                updates[instance_id] = IMInstanceUpdateEvent(
                    instance_id=instance_id,
                    new_instance_status=IMInstance.QUEUED,
                    instance_type=launch_request.instance_type,
                )

                logger.info(
                    "Queueing new instance {} of type {}".format(
                        instance_id, launch_request.instance_type
                    )
                )

        Reconciler._update_instance_manager(instance_manager, version, updates)

    @staticmethod
    def _terminate_instances(instance_manager: InstanceManager):
        """
        Terminate instances with the below statuses:
            - RAY_STOPPED: ray was stopped on the cloud instance.
            - RAY_INSTALL_FAILED: ray installation failed on the cloud instance,
                we will not retry.
            - TERMINATION_FAILED: cloud provider failed to terminate the instance
                or timeout for termination happened, we will retry again.

        Args:
            instance_manager: The instance manager to reconcile.
        """

        im_instances, version = Reconciler._get_im_instances(instance_manager)
        updates = {}
        for instance in im_instances:
            if instance.status not in [
                IMInstance.RAY_STOPPED,
                IMInstance.RAY_INSTALL_FAILED,
                IMInstance.TERMINATION_FAILED,
            ]:
                continue

            # Terminate the instance.
            logger.info(
                f"Terminating instance {instance.instance_id} with status "
                f"{IMInstance.InstanceStatus.Name(instance.status)}"
            )
            updates[instance.instance_id] = IMInstanceUpdateEvent(
                instance_id=instance.instance_id,
                new_instance_status=IMInstance.TERMINATING,
            )

        Reconciler._update_instance_manager(instance_manager, version, updates)

    @staticmethod
    def _install_ray(
        instance_manager: InstanceManager,
        non_terminated_cloud_instances: Dict[CloudInstanceId, CloudInstance],
    ) -> None:
        """
        Install ray on the allocated instances when it's ready (cloud instance
        should be running)

        This is needed if ray installation needs to be performed by
        the instance manager.

        Args:
            instance_manager: The instance manager to reconcile.
        """
        im_instances, version = Reconciler._get_im_instances(instance_manager)
        updates = {}
        for instance in im_instances:
            if instance.status != IMInstance.ALLOCATED:
                continue

            cloud_instance = non_terminated_cloud_instances.get(
                instance.cloud_instance_id
            )

            assert cloud_instance, (
                f"Cloud instance {instance.cloud_instance_id} is not found "
                "in non_terminated_cloud_instances."
            )

            if not cloud_instance.is_running:
                # It might still be pending (e.g. setting up ssh)
                continue

            # Install ray on the running cloud instance
            updates[instance.instance_id] = IMInstanceUpdateEvent(
                instance_id=instance.instance_id,
                new_instance_status=IMInstance.RAY_INSTALLING,
            )
            logger.info(
                "Updating {}({}) with {}".format(
                    instance.instance_id,
                    IMInstance.InstanceStatus.Name(instance.status),
                    message_to_dict(updates[instance.instance_id]),
                )
            )

        Reconciler._update_instance_manager(instance_manager, version, updates)

    @staticmethod
    def _handle_stuck_requested_instance(
        instance: IMInstance, timeout_s: int, max_num_retry_request_to_allocate: int
    ) -> Optional[IMInstanceUpdateEvent]:
        """
        Fail the cloud instance allocation if it's stuck in the REQUESTED state.

        Args:
            instance: The instance to handle.
            timeout_s: The timeout in seconds.
            max_num_retry_request_to_allocate: The maximum number of times an instance
                could be requested to allocate.

        Returns:
            Instance update to ALLOCATION_FAILED: if the instance allocation failed
                with errors.
            None: if there's no update.

        """
        if not InstanceUtil.has_timeout(instance, timeout_s):
            # Not timeout yet, be patient.
            return None

        all_request_times_ns = sorted(
            InstanceUtil.get_status_transition_times_ns(
                instance, select_instance_status=IMInstance.REQUESTED
            )
        )

        # Fail the allocation if we have tried too many times.
        if len(all_request_times_ns) > max_num_retry_request_to_allocate:
            return IMInstanceUpdateEvent(
                instance_id=instance.instance_id,
                new_instance_status=IMInstance.ALLOCATION_FAILED,
                details=(
                    "Failed to allocate cloud instance after "
                    f"{len(all_request_times_ns)} attempts > "
                    f"max_num_retry_request_to_allocate={max_num_retry_request_to_allocate}"  # noqa
                ),
            )

        # Retry the allocation if we could by transitioning to QUEUED again.
        return IMInstanceUpdateEvent(
            instance_id=instance.instance_id,
            new_instance_status=IMInstance.QUEUED,
            details=f"QUEUED again after timeout={timeout_s}s",
        )

    @staticmethod
    def _handle_stuck_instance(
        instance: IMInstance,
        timeout_s: int,
        new_status: IMInstance.InstanceStatus,
    ) -> Optional[IMInstanceUpdateEvent]:
        """
        Fail the instance if it's stuck in the status for too long.

        Args:
            instance: The instance to handle.
            timeout_s: The timeout in seconds.
            new_status: The new status to transition to.

        Returns:
            Instance update to the new status: if the instance is stuck in the status
                for too long.
            None: if there's no update.

        """
        if not InstanceUtil.has_timeout(instance, timeout_s):
            # Not timeout yet, be patient.
            return None

        return IMInstanceUpdateEvent(
            instance_id=instance.instance_id,
            new_instance_status=new_status,
            details=f"Timeout={timeout_s}s at status "
            f"{IMInstance.InstanceStatus.Name(instance.status)}",
        )

    @staticmethod
    def _handle_extra_cloud_instances(
        instance_manager: InstanceManager,
        non_terminated_cloud_instances: Dict[CloudInstanceId, CloudInstance],
    ):
        """
        Shut down extra cloud instances that are not managed by the instance manager.

        Since we have sync the IM states with the cloud provider's states in
        earlier step (`sync_from`), each non terminated cloud instance should either
        be:
            1. assigned to a newly ALLOCATED im instance
            2. already associated with an im instance that's running/terminating.

        Any cloud instance that's not managed by the IM should be considered leak.

        Args:
            instance_manager: The instance manager to reconcile.
            non_terminated_cloud_instances: The non-terminated cloud instances from
                the cloud provider.
        """
        instances, version = Reconciler._get_im_instances(instance_manager)

        cloud_instance_ids_managed_by_im = {
            instance.cloud_instance_id
            for instance in instances
            if instance.cloud_instance_id
        }

        leaked_cloud_instance_ids = []
        for cloud_instance_id, _ in non_terminated_cloud_instances.items():
            if cloud_instance_id in cloud_instance_ids_managed_by_im:
                continue

            leaked_cloud_instance_ids.append(cloud_instance_id)

        if not leaked_cloud_instance_ids:
            return

        # Update the IM with TERMINATING status for the leaked cloud instances.
        updates = {}

        for cloud_instance_id in leaked_cloud_instance_ids:
            updates[cloud_instance_id] = IMInstanceUpdateEvent(
                instance_id=InstanceUtil.random_instance_id(),  # Assign a new id.
                cloud_instance_id=cloud_instance_id,
                new_instance_status=IMInstance.TERMINATING,
                details="Leaked cloud instance",
            )

        Reconciler._update_instance_manager(instance_manager, version, updates)

        logger.warning(
            f"Terminating leaked cloud instances: {leaked_cloud_instance_ids}: no"
            " matching instance found in instance manager."
        )<|MERGE_RESOLUTION|>--- conflicted
+++ resolved
@@ -2,7 +2,6 @@
 import math
 import time
 import uuid
-from abc import ABC, abstractmethod
 from collections import defaultdict
 from typing import Dict, List, Optional, Set, Tuple
 
@@ -43,135 +42,6 @@
 logger = logging.getLogger(__name__)
 
 
-class IInstanceUpdater(ABC):
-    """
-    An interface to for making instance update.
-    """
-
-    @abstractmethod
-    def make_update(self, instance: IMInstance) -> Optional[IMInstanceUpdateEvent]:
-        """
-        Make an instance update for the instance.
-
-        Args:
-            instance: The instance to make update.
-
-        Returns:
-            The instance update event if there's an update. None otherwise.
-        """
-        raise NotImplementedError
-
-
-class TimeoutInstanceUpdater(IInstanceUpdater):
-    """
-    An instance updater that updates the instance to a new status if it's stuck in the
-    current status for too long.
-    """
-
-    def __init__(
-        self,
-        cur_status: IMInstance.InstanceStatus,
-        timeout_s: int,
-        new_status: Optional["IMInstance.InstanceStatus"] = None,
-    ):
-        """
-        Args:
-            cur_status: The current status of the instance.
-            timeout_s: The timeout in seconds.
-            new_status: The new status to transition to if the instance is stuck in the
-                current status for too long.
-        """
-        self.cur_status = cur_status
-        self.timeout_s = timeout_s
-        self.new_status = new_status
-
-    def make_update(self, instance: IMInstance) -> Optional[IMInstanceUpdateEvent]:
-        if InstanceUtil.has_timeout(instance, self.timeout_s):
-            return IMInstanceUpdateEvent(
-                instance_id=instance.instance_id,
-                new_instance_status=self.new_status,
-                details=(
-                    f"Timeout={self.timeout_s}s at status "
-                    f"{IMInstance.InstanceStatus.Name(self.cur_status)}"
-                ),
-            )
-        return None
-
-
-class StuckRequestedInstanceUpdater(IInstanceUpdater):
-    """
-    An instance updater that makes updates for instances stuck in the REQUESTED status
-    for too long.
-    """
-
-    def __init__(
-        self,
-        timeout_s: int,
-        max_num_request_to_allocate: int,
-    ):
-        """
-        Args:
-            timeout_s: The timeout in seconds.
-            max_num_request_to_allocate: The maximum number of times an instance
-                could be requested to allocate.
-        """
-        self.max_num_request_to_allocate = max_num_request_to_allocate
-        self.timeout_s = timeout_s
-
-    def make_update(self, instance: IMInstance) -> Optional[IMInstanceUpdateEvent]:
-        if not InstanceUtil.has_timeout(instance, self.timeout_s):
-            # Not timeout yet, be patient.
-            return None
-
-        all_request_times_ns = sorted(
-            InstanceUtil.get_status_transition_times_ns(
-                instance, select_instance_status=IMInstance.REQUESTED
-            )
-        )
-
-        # Fail the allocation if we have tried too many times.
-        if len(all_request_times_ns) >= self.max_num_request_to_allocate:
-            return IMInstanceUpdateEvent(
-                instance_id=instance.instance_id,
-                new_instance_status=IMInstance.ALLOCATION_FAILED,
-                details=(
-                    "Failed to allocate cloud instance after "
-                    f"{len(all_request_times_ns)} attempts"
-                ),
-            )
-
-        # Retry the allocation if we could by transitioning to QUEUED again.
-        return IMInstanceUpdateEvent(
-            instance_id=instance.instance_id,
-            new_instance_status=IMInstance.QUEUED,
-            details=f"QUEUED again after timeout={self.timeout_s}s",
-        )
-
-
-class StuckRayStopRequestedInstanceUpdater(IInstanceUpdater):
-    """
-    An instance updater that makes updates for instances stuck in the RAY_STOP_REQUESTED
-    status for too long. It transitions the instance back to RAY_RUNNING.
-    """
-
-    def __init__(self, timeout_s: int):
-        self.timeout_s = timeout_s
-
-    def make_update(self, instance: IMInstance) -> Optional[IMInstanceUpdateEvent]:
-        if not InstanceUtil.has_timeout(instance, self.timeout_s):
-            # Not timeout yet, be patient.
-            return None
-
-        # Transition back to RAY_RUNNING if we have waited for too long.
-        return IMInstanceUpdateEvent(
-            instance_id=instance.instance_id,
-            new_instance_status=IMInstance.RAY_RUNNING,
-            details=f"Timeout={self.timeout_s}s at status "
-            f"{IMInstance.InstanceStatus.Name(IMInstance.RAY_STOP_REQUESTED)}",
-            ray_node_id=instance.node_id,
-        )
-
-
 class Reconciler:
     """
     A singleton class that reconciles the instance states of the instance manager
@@ -946,66 +816,6 @@
             instances_by_status[instance.status].append(instance)
 
         im_updates = {}
-<<<<<<< HEAD
-        for status, updater in [
-            # Fail or retry the cloud instance allocation if it's stuck
-            # in the REQUESTED state.
-            (
-                IMInstance.REQUESTED,
-                StuckRequestedInstanceUpdater(
-                    max_num_request_to_allocate=reconcile_config.max_num_retry_request_to_allocate,  # noqa
-                    timeout_s=reconcile_config.request_status_timeout_s,
-                ),
-            ),
-            # Leaked ALLOCATED instances should be terminated.
-            # This usually happens when ray fails to be started on the instance, so
-            # it's unable to be RAY_RUNNING after a long time.
-            (
-                IMInstance.ALLOCATED,
-                TimeoutInstanceUpdater(
-                    new_status=IMInstance.TERMINATING,
-                    cur_status=IMInstance.ALLOCATED,
-                    timeout_s=reconcile_config.allocate_status_timeout_s,
-                ),
-            ),
-            # Fail the installation if it's stuck in RAY_INSTALLING for too long.
-            # If RAY_INSTALLING is stuck for too long, it's likely that the instance
-            # is not able to install ray, so we should also fail the installation.
-            (
-                IMInstance.RAY_INSTALLING,
-                TimeoutInstanceUpdater(
-                    new_status=IMInstance.RAY_INSTALL_FAILED,
-                    cur_status=IMInstance.RAY_INSTALLING,
-                    timeout_s=reconcile_config.ray_install_status_timeout_s,
-                ),
-            ),
-            # If we tried to terminate the instance, but it doesn't terminate (disappear
-            # from the cloud provider) after a long time, we fail the termination.
-            # This will trigger another attempt to terminate the instance.
-            (
-                IMInstance.TERMINATING,
-                TimeoutInstanceUpdater(
-                    new_status=IMInstance.TERMINATION_FAILED,
-                    cur_status=IMInstance.TERMINATING,
-                    timeout_s=reconcile_config.terminating_status_timeout_s,
-                ),
-            ),
-            # If we tried to stop ray on the instance, but it doesn't stop after a long
-            # time, we will transition it back to RAY_RUNNING as the stop/drain somehow
-            # failed. If it had succeed, we should have transition it to RAY_STOPPING
-            # or RAY_STOPPED.
-            (
-                IMInstance.RAY_STOP_REQUESTED,
-                StuckRayStopRequestedInstanceUpdater(
-                    timeout_s=reconcile_config.ray_stop_requested_status_timeout_s
-                ),
-            ),
-        ]:
-            for instance in instances_by_status[status]:
-                update = updater.make_update(instance)
-                if not update:
-                    continue
-=======
 
         # Fail or retry the cloud instance allocation if it's stuck
         # in the REQUESTED state.
@@ -1052,7 +862,20 @@
                 new_status=IMInstance.TERMINATION_FAILED,
             )
             if update:
->>>>>>> 568120c3
+                im_updates[instance.instance_id] = update
+
+        # If we tried to stop ray on the instance, but it doesn't stop after a long
+        # time, we will transition it back to RAY_RUNNING as the stop/drain somehow
+        # failed. If it had succeed, we should have transitioned it to RAY_STOPPING
+        # or RAY_STOPPED.
+        for instance in instances_by_status[IMInstance.RAY_STOP_REQUESTED]:
+            update = Reconciler._handle_stuck_instance(
+                instance,
+                reconcile_config.ray_stop_requested_status_timeout_s,
+                new_status=IMInstance.RAY_RUNNING,
+                ray_node_id=instance.node_id,
+            )
+            if update:
                 im_updates[instance.instance_id] = update
 
         # These statues could be unbounded or transient, and we don't have a timeout
@@ -1189,18 +1012,23 @@
                     new_instance_status=IMInstance.RAY_STOP_REQUESTED,
                     termination_request=terminate_request,
                 )
+                logger.info(
+                    "Stopping ray on {} with {}".format(
+                        instance_id, message_to_dict(updates[instance_id])
+                    )
+                )
             else:
                 # If we would just terminate the cloud instance.
                 updates[terminate_request.instance_id] = IMInstanceUpdateEvent(
                     instance_id=instance_id,
                     new_instance_status=IMInstance.TERMINATING,
                 )
-            logger.info(
-                "Terminating {} with {}".format(
-                    instance_id,
-                    message_to_dict(updates[instance_id]),
-                )
-            )
+                logger.info(
+                    "Terminating {} with {}".format(
+                        instance_id,
+                        message_to_dict(updates[instance_id]),
+                    )
+                )
 
         # Add new instances.
         for launch_request in to_launch:
@@ -1358,6 +1186,7 @@
         instance: IMInstance,
         timeout_s: int,
         new_status: IMInstance.InstanceStatus,
+        **update_kwargs: Dict,
     ) -> Optional[IMInstanceUpdateEvent]:
         """
         Fail the instance if it's stuck in the status for too long.
@@ -1366,6 +1195,7 @@
             instance: The instance to handle.
             timeout_s: The timeout in seconds.
             new_status: The new status to transition to.
+            update_kwargs: The update kwargs for InstanceUpdateEvent
 
         Returns:
             Instance update to the new status: if the instance is stuck in the status
@@ -1382,6 +1212,7 @@
             new_instance_status=new_status,
             details=f"Timeout={timeout_s}s at status "
             f"{IMInstance.InstanceStatus.Name(instance.status)}",
+            **update_kwargs,
         )
 
     @staticmethod
