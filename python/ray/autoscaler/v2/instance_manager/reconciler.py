--- conflicted
+++ resolved
@@ -1,11 +1,8 @@
 import logging
 import math
 import time
-<<<<<<< HEAD
 from abc import ABC, abstractmethod
-=======
 import uuid
->>>>>>> 33d5b69d
 from collections import defaultdict
 from typing import Dict, List, Optional, Set, Tuple
 
@@ -341,7 +338,6 @@
         Reconciler._handle_instances_launch(
             instance_manager=instance_manager, autoscaling_config=autoscaling_config
         )
-<<<<<<< HEAD
 
         Reconciler._terminate_instances(instance_manager=instance_manager)
         if not autoscaling_config.skip_ray_install():
@@ -349,8 +345,6 @@
                 instance_manager=instance_manager,
                 non_terminated_cloud_instances=non_terminated_cloud_instances,
             )
-=======
->>>>>>> 33d5b69d
 
     #######################################################
     # Utility methods for reconciling instance states.
@@ -789,11 +783,7 @@
                 # Reuse launch request id for any QUEUED instances that have been
                 # requested before due to retry.
                 launch_request_id = (
-<<<<<<< HEAD
-                    str(time.time_ns())
-=======
                     str(uuid.uuid4())
->>>>>>> 33d5b69d
                     if len(instance.launch_request_id) == 0
                     else instance.launch_request_id
                 )
@@ -924,64 +914,6 @@
             instances_by_status[instance.status].append(instance)
 
         im_updates = {}
-<<<<<<< HEAD
-        for status, updater in [
-            # Fail or retry the cloud instance allocation if it's stuck
-            # in the REQUESTED state.
-            (
-                IMInstance.REQUESTED,
-                StuckRequestedInstanceUpdater(
-                    max_num_request_to_allocate=reconcile_config.max_num_retry_request_to_allocate,  # noqa
-                    timeout_s=reconcile_config.request_status_timeout_s,
-                ),
-            ),
-            # Leaked ALLOCATED instances should be terminated.
-            # This usually happens when ray fails to be started on the instance, so
-            # it's unable to be RAY_RUNNING after a long time.
-            (
-                IMInstance.ALLOCATED,
-                TimeoutInstanceUpdater(
-                    new_status=IMInstance.TERMINATING,
-                    cur_status=IMInstance.ALLOCATED,
-                    timeout_s=reconcile_config.allocate_status_timeout_s,
-                ),
-            ),
-            # Fail the installation if it's stuck in RAY_INSTALLING for too long.
-            # If RAY_INSTALLING is stuck for too long, it's likely that the instance
-            # is not able to install ray, so we should also fail the installation.
-            (
-                IMInstance.RAY_INSTALLING,
-                TimeoutInstanceUpdater(
-                    new_status=IMInstance.RAY_INSTALL_FAILED,
-                    cur_status=IMInstance.RAY_INSTALLING,
-                    timeout_s=reconcile_config.ray_install_status_timeout_s,
-                ),
-            ),
-            # If we tried to terminate the instance, but it doesn't terminate (disappear
-            # from the cloud provider) after a long time, we fail the termination.
-            # This will trigger another attempt to terminate the instance.
-            (
-                IMInstance.TERMINATING,
-                TimeoutInstanceUpdater(
-                    new_status=IMInstance.TERMINATION_FAILED,
-                    cur_status=IMInstance.TERMINATING,
-                    timeout_s=reconcile_config.terminating_status_timeout_s,
-                ),
-            ),
-        ]:
-            for instance in instances_by_status[status]:
-                update = updater.make_update(instance)
-                if not update:
-                    continue
-                im_updates[instance.instance_id] = update
-                logger.info(
-                    "Updating {}({}) with {}".format(
-                        instance.instance_id,
-                        IMInstance.InstanceStatus.Name(instance.status),
-                        message_to_dict(im_updates[instance.instance_id]),
-                    )
-                )
-=======
 
         # Fail or retry the cloud instance allocation if it's stuck
         # in the REQUESTED state.
@@ -1029,7 +961,6 @@
             )
             if update:
                 im_updates[instance.instance_id] = update
->>>>>>> 33d5b69d
 
         # These statues could be unbounded or transient, and we don't have a timeout
         # mechanism to handle them. We only warn if they are stuck for too long.
@@ -1083,7 +1014,6 @@
                 )
 
     @staticmethod
-<<<<<<< HEAD
     def _terminate_instances(instance_manager: InstanceManager):
         """
         Terminate instances with the below statuses:
@@ -1168,7 +1098,7 @@
 
         Reconciler._update_instance_manager(instance_manager, version, updates)
 
-=======
+    @staticmethod
     def _handle_stuck_requested_instance(
         instance: IMInstance, timeout_s: int, max_num_retry_request_to_allocate: int
     ) -> Optional[IMInstanceUpdateEvent]:
@@ -1248,7 +1178,6 @@
         )
 
     @staticmethod
->>>>>>> 33d5b69d
     def _handle_extra_cloud_instances(
         instance_manager: InstanceManager,
         non_terminated_cloud_instances: Dict[CloudInstanceId, CloudInstance],
