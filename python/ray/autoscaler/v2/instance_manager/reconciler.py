import logging
import math
import time
import uuid
from abc import ABC, abstractmethod
from collections import defaultdict
from typing import Dict, List, Optional, Set, Tuple

from ray._private.protobuf_compat import message_to_dict
from ray.autoscaler.v2.instance_manager.common import InstanceUtil
from ray.autoscaler.v2.instance_manager.config import (
    AutoscalingConfig,
    InstanceReconcileConfig,
)
from ray.autoscaler.v2.instance_manager.instance_manager import InstanceManager
from ray.autoscaler.v2.instance_manager.node_provider import (
    CloudInstance,
    CloudInstanceId,
    CloudInstanceProviderError,
    ICloudInstanceProvider,
    LaunchNodeError,
    TerminateNodeError,
)
from ray.autoscaler.v2.instance_manager.ray_installer import RayInstallError
from ray.autoscaler.v2.scheduler import IResourceScheduler, SchedulingRequest
from ray.autoscaler.v2.schema import AutoscalerInstance, NodeType
from ray.core.generated.autoscaler_pb2 import (
    AutoscalingState,
    ClusterResourceState,
    NodeState,
    NodeStatus,
)
from ray.core.generated.instance_manager_pb2 import GetInstanceManagerStateRequest
from ray.core.generated.instance_manager_pb2 import Instance as IMInstance
from ray.core.generated.instance_manager_pb2 import (
    InstanceUpdateEvent as IMInstanceUpdateEvent,
)
from ray.core.generated.instance_manager_pb2 import (
    StatusCode,
    UpdateInstanceManagerStateRequest,
)

logger = logging.getLogger(__name__)


class IInstanceUpdater(ABC):
    """
    An interface to for making instance update.
    """

    @abstractmethod
    def make_update(self, instance: IMInstance) -> Optional[IMInstanceUpdateEvent]:
        """
        Make an instance update for the instance.

        Args:
            instance: The instance to make update.

        Returns:
            The instance update event if there's an update. None otherwise.
        """
        raise NotImplementedError


class TimeoutInstanceUpdater(IInstanceUpdater):
    """
    An instance updater that updates the instance to a new status if it's stuck in the
    current status for too long.
    """

    def __init__(
        self,
        cur_status: IMInstance.InstanceStatus,
        timeout_s: int,
        new_status: Optional["IMInstance.InstanceStatus"] = None,
    ):
        """
        Args:
            cur_status: The current status of the instance.
            timeout_s: The timeout in seconds.
            new_status: The new status to transition to if the instance is stuck in the
                current status for too long.
        """
        self.cur_status = cur_status
        self.timeout_s = timeout_s
        self.new_status = new_status

    def make_update(self, instance: IMInstance) -> Optional[IMInstanceUpdateEvent]:
        if InstanceUtil.has_timeout(instance, self.timeout_s):
            return IMInstanceUpdateEvent(
                instance_id=instance.instance_id,
                new_instance_status=self.new_status,
                details=(
                    f"Timeout={self.timeout_s}s at status "
                    f"{IMInstance.InstanceStatus.Name(self.cur_status)}"
                ),
            )
        return None


class StuckRequestedInstanceUpdater(IInstanceUpdater):
    """
    An instance updater that makes updates for instances stuck in the REQUESTED status
    for too long.
    """

    def __init__(
        self,
        timeout_s: int,
        max_num_request_to_allocate: int,
    ):
        """
        Args:
            timeout_s: The timeout in seconds.
            max_num_request_to_allocate: The maximum number of times an instance
                could be requested to allocate.
        """
        self.max_num_request_to_allocate = max_num_request_to_allocate
        self.timeout_s = timeout_s

    def make_update(self, instance: IMInstance) -> Optional[IMInstanceUpdateEvent]:
        if not InstanceUtil.has_timeout(instance, self.timeout_s):
            # Not timeout yet, be patient.
            return None

        all_request_times_ns = sorted(
            InstanceUtil.get_status_transition_times_ns(
                instance, select_instance_status=IMInstance.REQUESTED
            )
        )

        # Fail the allocation if we have tried too many times.
        if len(all_request_times_ns) >= self.max_num_request_to_allocate:
            return IMInstanceUpdateEvent(
                instance_id=instance.instance_id,
                new_instance_status=IMInstance.ALLOCATION_FAILED,
                details=(
                    "Failed to allocate cloud instance after "
                    f"{len(all_request_times_ns)} attempts"
                ),
            )

        # Retry the allocation if we could by transitioning to QUEUED again.
        return IMInstanceUpdateEvent(
            instance_id=instance.instance_id,
            new_instance_status=IMInstance.QUEUED,
            details=f"QUEUED again after timeout={self.timeout_s}s",
        )


class Reconciler:
    """
    A singleton class that reconciles the instance states of the instance manager
    for autoscaler.

    """

    @staticmethod
    def reconcile(
        instance_manager: InstanceManager,
        scheduler: IResourceScheduler,
        cloud_provider: ICloudInstanceProvider,
        ray_cluster_resource_state: ClusterResourceState,
        non_terminated_cloud_instances: Dict[CloudInstanceId, CloudInstance],
        cloud_provider_errors: List[CloudInstanceProviderError],
        ray_install_errors: List[RayInstallError],
        autoscaling_config: AutoscalingConfig,
        _logger: Optional[logging.Logger] = None,
    ) -> AutoscalingState:
        """
        The reconcile method computes InstanceUpdateEvents for the instance manager
        by:

        1. Reconciling the instance manager's instances with external states like
        the cloud provider's, the ray cluster's states, the ray installer's results.
        It performs "passive" status transitions for the instances (where the status
        transition should only be reflecting the external states of the cloud provider
        and the ray cluster, and should not be actively changing them)

        2. Stepping the instances to the active states by computing instance status
        transitions that are needed and updating the instance manager's state.
        These transitions should be "active" where the transitions have side effects
        (through InstanceStatusSubscriber) to the cloud provider and the ray cluster.

        Args:
            instance_manager: The instance manager to reconcile.
            ray_cluster_resource_state: The ray cluster's resource state.
            non_terminated_cloud_instances: The non-terminated cloud instances from
                the cloud provider.
            cloud_provider_errors: The errors from the cloud provider.
            ray_install_errors: The errors from RayInstaller.

        """
        autoscaling_state = AutoscalingState()
        Reconciler._sync_from(
            instance_manager=instance_manager,
            ray_nodes=ray_cluster_resource_state.node_states,
            non_terminated_cloud_instances=non_terminated_cloud_instances,
            cloud_provider_errors=cloud_provider_errors,
            ray_install_errors=ray_install_errors,
        )

        Reconciler._step_next(
            autoscaling_state=autoscaling_state,
            instance_manager=instance_manager,
            scheduler=scheduler,
            cloud_provider=cloud_provider,
            ray_cluster_resource_state=ray_cluster_resource_state,
            non_terminated_cloud_instances=non_terminated_cloud_instances,
            autoscaling_config=autoscaling_config,
            _logger=_logger,
        )
        return autoscaling_state

    @staticmethod
    def _sync_from(
        instance_manager: InstanceManager,
        ray_nodes: List[NodeState],
        non_terminated_cloud_instances: Dict[CloudInstanceId, CloudInstance],
        cloud_provider_errors: List[CloudInstanceProviderError],
        ray_install_errors: List[RayInstallError],
    ):
        """
        Reconcile the instance states of the instance manager from external states like
        the cloud provider's, the ray cluster's states, the ray installer's results,
        etc.

        For each instance, we try to figure out if we need to transition the instance
        status to a new status, and if so, what the new status should be.

        These transitions should be purely "passive", meaning they should only be
        reflecting the external states of the cloud provider and the ray cluster,
        and should not be actively changing the states of the cloud provider or the ray
        cluster.

        More specifically, we will reconcile status transitions for:
            1.  QUEUED/REQUESTED -> ALLOCATED:
                When a instance with launch request id (indicating a previous launch
                request was made) could be assigned to an unassigned cloud instance
                of the same instance type.
            2.  REQUESTED -> ALLOCATION_FAILED:
                When there's an error from the cloud provider for launch failure so
                that the instance becomes ALLOCATION_FAILED.
            3.  * -> RAY_RUNNING:
                When a ray node on a cloud instance joins the ray cluster, we will
                transition the instance to RAY_RUNNING.
            4.  * -> TERMINATED:
                When the cloud instance is already terminated, we will transition the
                instance to TERMINATED.
            5.  TERMINATING -> TERMINATION_FAILED:
                When there's an error from the cloud provider for termination failure.
            6.  * -> RAY_STOPPED:
                When ray was stopped on the cloud instance, we will transition the
                instance to RAY_STOPPED.
            7.  * -> RAY_INSTALL_FAILED:
                When there's an error from RayInstaller.

        Args:
            instance_manager: The instance manager to reconcile.
            ray_nodes: The ray cluster's states of ray nodes.
            non_terminated_cloud_instances: The non-terminated cloud instances from
                the cloud provider.
            cloud_provider_errors: The errors from the cloud provider.
            ray_install_errors: The errors from RayInstaller.

        """

        # Handle 1 & 2 for cloud instance allocation.
        Reconciler._handle_cloud_instance_allocation(
            instance_manager,
            non_terminated_cloud_instances,
            cloud_provider_errors,
        )
        Reconciler._handle_cloud_instance_terminated(
            instance_manager, non_terminated_cloud_instances
        )
        Reconciler._handle_ray_status_transition(instance_manager, ray_nodes)

        Reconciler._handle_cloud_instance_termination_errors(
            instance_manager, cloud_provider_errors
        )

        Reconciler._handle_ray_install_failed(instance_manager, ray_install_errors)

    @staticmethod
    def _step_next(
        autoscaling_state: AutoscalingState,
        instance_manager: InstanceManager,
        scheduler: IResourceScheduler,
        cloud_provider: ICloudInstanceProvider,
        ray_cluster_resource_state: ClusterResourceState,
        non_terminated_cloud_instances: Dict[CloudInstanceId, CloudInstance],
        autoscaling_config: AutoscalingConfig,
        _logger: Optional[logging.Logger] = None,
    ):
        """
        Step the reconciler to the next state by computing instance status transitions
        that are needed and updating the instance manager's state.

        Specifically, we will:
            1. Shut down leak cloud instances
                Leaked cloud instances that are not managed by the instance manager.
            2. Terminating instances with ray stopped or ray install failure.
            3. Scale down the cluster:
              (* -> RAY_STOP_REQUESTED/TERMINATING)
                b. Extra cloud due to max nodes config.
                c. Cloud instances with outdated configs.
            4. Scale up the cluster:
              (new QUEUED)
                Create new instances based on the IResourceScheduler's decision for
                scaling up.
            5. Request cloud provider to launch new instances.
              (QUEUED -> REQUESTED)
            6. Install ray
              (ALLOCATED -> RAY_INSTALLING)
                When ray could be installed and launched.
            7. Handle any stuck instances with timeouts.

        Args:
            instance_manager: The instance manager to reconcile.
            scheduler: The resource scheduler to make scaling decisions.
            ray_cluster_resource_state: The ray cluster's resource state.
            non_terminated_cloud_instances: The non-terminated cloud instances from
                the cloud provider.

        """

        Reconciler._handle_extra_cloud_instances(
            instance_manager, non_terminated_cloud_instances
        )

        Reconciler._handle_stuck_instances(
            instance_manager=instance_manager,
            reconcile_config=autoscaling_config.get_instance_reconcile_config(),
            _logger=_logger or logger,
        )

        Reconciler._scale_cluster(
            autoscaling_state=autoscaling_state,
            instance_manager=instance_manager,
            ray_state=ray_cluster_resource_state,
            scheduler=scheduler,
            autoscaling_config=autoscaling_config,
        )

        Reconciler._handle_instances_launch(
            instance_manager=instance_manager, autoscaling_config=autoscaling_config
        )

        Reconciler._terminate_instances(instance_manager=instance_manager)
        if not autoscaling_config.skip_ray_install():
            Reconciler._install_ray(
                instance_manager=instance_manager,
                non_terminated_cloud_instances=non_terminated_cloud_instances,
            )

    #######################################################
    # Utility methods for reconciling instance states.
    #######################################################

    @staticmethod
    def _handle_cloud_instance_allocation(
        instance_manager: InstanceManager,
        non_terminated_cloud_instances: Dict[CloudInstanceId, CloudInstance],
        cloud_provider_errors: List[CloudInstanceProviderError],
    ):
        im_instances, version = Reconciler._get_im_instances(instance_manager)
        updates = {}

        # Compute intermediate states.
        instances_with_launch_requests: List[IMInstance] = [
            instance for instance in im_instances if instance.launch_request_id
        ]
        assigned_cloud_instance_ids: Set[CloudInstanceId] = {
            instance.cloud_instance_id for instance in im_instances
        }
        launch_errors: Dict[str, LaunchNodeError] = {
            error.request_id: error
            for error in cloud_provider_errors
            if isinstance(error, LaunchNodeError)
        }
        unassigned_cloud_instances_by_type: Dict[
            str, List[CloudInstance]
        ] = defaultdict(list)

        for cloud_instance_id, cloud_instance in non_terminated_cloud_instances.items():
            if cloud_instance_id not in assigned_cloud_instance_ids:
                unassigned_cloud_instances_by_type[cloud_instance.node_type].append(
                    cloud_instance
                )

        # Sort the request instance by the increasing request time.
        instances_with_launch_requests.sort(
            key=lambda instance: InstanceUtil.get_status_transition_times_ns(
                instance, IMInstance.REQUESTED
            )
        )

        # For each instance, try to allocate or fail the allocation.
        for instance in instances_with_launch_requests:
            # Try allocate or fail with errors.
            update_event = Reconciler._try_resolve_pending_allocation(
                instance, unassigned_cloud_instances_by_type, launch_errors
            )
            if not update_event:
                continue

            logger.debug(
                "Updating {}({}) with {}".format(
                    instance.instance_id,
                    IMInstance.InstanceStatus.Name(instance.status),
                    message_to_dict(update_event),
                )
            )
            updates[instance.instance_id] = update_event

        # Update the instance manager for the events.
        Reconciler._update_instance_manager(instance_manager, version, updates)

    @staticmethod
    def _try_resolve_pending_allocation(
        im_instance: IMInstance,
        unassigned_cloud_instances_by_type: Dict[str, List[CloudInstance]],
        launch_errors: Dict[str, LaunchNodeError],
    ) -> Optional[IMInstanceUpdateEvent]:
        """
        Allocate, or fail the cloud instance allocation for the instance.

        Args:
            im_instance: The instance to allocate or fail.
            unassigned_cloud_instances_by_type: The unassigned cloud instances by type.
            launch_errors: The launch errors from the cloud provider.

        Returns:
            Instance update to ALLOCATED: if there's a matching unassigned cloud
                instance with the same type.
            Instance update to ALLOCATION_FAILED: if the instance allocation failed
                with errors.
            None: if there's no update.

        """
        unassigned_cloud_instance = None

        # Try to allocate an unassigned cloud instance.
        # TODO(rickyx): We could also look at the launch request id
        # on the cloud node and the im instance later once all node providers
        # support request id. For now, we only look at the instance type.
        if len(unassigned_cloud_instances_by_type.get(im_instance.instance_type, [])):
            unassigned_cloud_instance = unassigned_cloud_instances_by_type[
                im_instance.instance_type
            ].pop()

        if unassigned_cloud_instance:
            return IMInstanceUpdateEvent(
                instance_id=im_instance.instance_id,
                new_instance_status=IMInstance.ALLOCATED,
                cloud_instance_id=unassigned_cloud_instance.cloud_instance_id,
            )

        # If there's a launch error, transition to ALLOCATION_FAILED.
        launch_error = launch_errors.get(im_instance.launch_request_id)
        if launch_error and launch_error.node_type == im_instance.instance_type:
            return IMInstanceUpdateEvent(
                instance_id=im_instance.instance_id,
                new_instance_status=IMInstance.ALLOCATION_FAILED,
                details=str(launch_error),
            )
        # No update.
        return None

    @staticmethod
    def _handle_ray_install_failed(
        instance_manager: InstanceManager, ray_install_errors: List[RayInstallError]
    ):

        instances, version = Reconciler._get_im_instances(instance_manager)
        updates = {}

        # Get all instances with RAY_INSTALLING status.
        instances_with_ray_installing = {
            instance.instance_id: instance
            for instance in instances
            if instance.status == IMInstance.RAY_INSTALLING
        }

        install_errors = {error.im_instance_id: error for error in ray_install_errors}

        # For each instance with RAY_INSTALLING status, check if there's any
        # install error.
        for instance_id, instance in instances_with_ray_installing.items():
            install_error = install_errors.get(instance_id)
            if install_error:
                updates[instance_id] = IMInstanceUpdateEvent(
                    instance_id=instance_id,
                    new_instance_status=IMInstance.RAY_INSTALL_FAILED,
                    details=install_error.details,
                )
                logger.debug(
                    "Updating {}({}) with {}".format(
                        instance_id,
                        IMInstance.InstanceStatus.Name(instance.status),
                        message_to_dict(updates[instance_id]),
                    )
                )

        # Update the instance manager for the events.
        Reconciler._update_instance_manager(instance_manager, version, updates)

    @staticmethod
    def _handle_cloud_instance_terminated(
        instance_manager: InstanceManager,
        non_terminated_cloud_instances: Dict[CloudInstanceId, CloudInstance],
    ):
        """
        For any IM (instance manager) instance with a cloud node id, if the mapped
        cloud instance is no longer running, transition the instance to TERMINATED.

        Args:
            instance_manager: The instance manager to reconcile.
            non_terminated_cloud_instances: The non-terminated cloud instances from
                the cloud provider.
        """
        updates = {}
        instances, version = Reconciler._get_im_instances(instance_manager)

        instances_with_cloud_instance_assigned = {
            instance.cloud_instance_id: instance
            for instance in instances
            if instance.cloud_instance_id
        }

        for (
            cloud_instance_id,
            instance,
        ) in instances_with_cloud_instance_assigned.items():
            if cloud_instance_id in non_terminated_cloud_instances.keys():
                # The cloud instance is still running.
                continue

            # The cloud instance is terminated.
            updates[instance.instance_id] = IMInstanceUpdateEvent(
                instance_id=instance.instance_id,
                new_instance_status=IMInstance.TERMINATED,
                details=f"Cloud instance {cloud_instance_id} is terminated.",
            )

            logger.debug(
                "Updating {}({}) with {}".format(
                    instance.instance_id,
                    IMInstance.InstanceStatus.Name(instance.status),
                    message_to_dict(updates[instance.instance_id]),
                )
            )

        Reconciler._update_instance_manager(instance_manager, version, updates)

    @staticmethod
    def _handle_cloud_instance_termination_errors(
        instance_manager: InstanceManager,
        cloud_provider_errors: List[CloudInstanceProviderError],
    ):
        """
        If any TERMINATING instances have termination errors, transition the instance to
        TERMINATION_FAILED.

        We will retry the termination for the TERMINATION_FAILED instances in the next
        reconciler step.

        Args:
            instance_manager: The instance manager to reconcile.
            cloud_provider_errors: The errors from the cloud provider.

        """
        instances, version = Reconciler._get_im_instances(instance_manager)
        updates = {}

        termination_errors = {
            error.cloud_instance_id: error
            for error in cloud_provider_errors
            if isinstance(error, TerminateNodeError)
        }

        terminating_instances_by_cloud_instance_id = {
            instance.cloud_instance_id: instance
            for instance in instances
            if instance.status == IMInstance.TERMINATING
        }

        for cloud_instance_id, failure in termination_errors.items():
            instance = terminating_instances_by_cloud_instance_id.get(cloud_instance_id)
            if not instance:
                # The instance is no longer in TERMINATING status.
                continue

            updates[instance.instance_id] = IMInstanceUpdateEvent(
                instance_id=instance.instance_id,
                new_instance_status=IMInstance.TERMINATION_FAILED,
                details=str(failure),
            )
            logger.debug(
                "Updating {}({}) with {}".format(
                    instance.instance_id,
                    IMInstance.InstanceStatus.Name(instance.status),
                    message_to_dict(updates[instance.instance_id]),
                )
            )

        Reconciler._update_instance_manager(instance_manager, version, updates)

    @staticmethod
    def _get_im_instances(
        instance_manager: InstanceManager,
    ) -> Tuple[List[IMInstance], int]:
        reply = instance_manager.get_instance_manager_state(
            request=GetInstanceManagerStateRequest()
        )
        assert reply.status.code == StatusCode.OK
        im_state = reply.state
        return im_state.instances, im_state.version

    @staticmethod
    def _update_instance_manager(
        instance_manager: InstanceManager,
        version: int,
        updates: Dict[str, IMInstanceUpdateEvent],
    ) -> None:
        if not updates:
            return

        updates = list(updates.values()) or []

        reply = instance_manager.update_instance_manager_state(
            request=UpdateInstanceManagerStateRequest(
                expected_version=version,
                updates=updates,
            )
        )
        # TODO: While it's possible that a version mismatch
        # happens, or some other failures could happen. But given
        # the current implementation:
        #   1. There's only 1 writer (the reconciler) for updating the instance
        #       manager states, so there shouldn't be version mismatch.
        #   2. Any failures in one reconciler step should be caught at a higher
        #       level and be retried in the next reconciler step. If the IM
        #       fails to be updated, we don't have sufficient info to handle it
        #       here.
        assert (
            reply.status.code == StatusCode.OK
        ), f"Failed to update instance manager: {reply}"

    @staticmethod
    def _handle_ray_status_transition(
        instance_manager: InstanceManager, ray_nodes: List[NodeState]
    ):
        """
        Handle the ray status transition for the instance manager.

        If a new ray node running on the instance, transition it to RAY_RUNNING.
        If a ray node stopped, transition it to RAY_STOPPED.
        If a ray node is draining, transition it to RAY_STOPPING.

        Args:
            instance_manager: The instance manager to reconcile.
            ray_nodes: The ray cluster's states of ray nodes.
        """
        instances, version = Reconciler._get_im_instances(instance_manager)
        updates = {}

        im_instances_by_cloud_instance_id = {
            i.cloud_instance_id: i for i in instances if i.cloud_instance_id
        }
        ray_nodes_by_cloud_instance_id = {}
        for n in ray_nodes:
            if n.instance_id:
                ray_nodes_by_cloud_instance_id[n.instance_id] = n
            else:
                # This should only happen to a ray node that's not managed by us.
                logger.warning(
                    f"Ray node {n.node_id.decode()} has no instance id. "
                    "This only happens to a ray node that's not managed by autoscaler. "
                    "If not, please file a bug at https://github.com/ray-project/ray"
                )

        for cloud_instance_id, ray_node in ray_nodes_by_cloud_instance_id.items():
            if cloud_instance_id not in im_instances_by_cloud_instance_id:
                # This is a ray node that's not managed by the instance manager.
                # or we haven't discovered the instance yet. There's nothing
                # much we could do here.
                logger.info(
                    f"Ray node {ray_node.node_id.decode()} has no matching instance in "
                    f"instance manager with cloud instance id={cloud_instance_id}."
                )
                continue

            im_instance = im_instances_by_cloud_instance_id[cloud_instance_id]
            reconciled_im_status = Reconciler._reconciled_im_status_from_ray_status(
                ray_node.status, im_instance.status
            )

            if reconciled_im_status != im_instance.status:
                updates[im_instance.instance_id] = IMInstanceUpdateEvent(
                    instance_id=im_instance.instance_id,
                    new_instance_status=reconciled_im_status,
                    details="Reconciled from ray node status "
                    f"{NodeStatus.Name(ray_node.status)} "
                    f"for ray node {ray_node.node_id.decode()}",
                    ray_node_id=ray_node.node_id.decode(),
                )
                logger.debug(
                    "Updating {}({}) with {}.".format(
                        im_instance.instance_id,
                        IMInstance.InstanceStatus.Name(im_instance.status),
                        message_to_dict(updates[im_instance.instance_id]),
                    )
                )

        Reconciler._update_instance_manager(instance_manager, version, updates)

    @staticmethod
    def _reconciled_im_status_from_ray_status(
        ray_status: NodeStatus, cur_im_status: IMInstance.InstanceStatus
    ) -> "IMInstance.InstanceStatus":
        """
        Reconcile the instance status from the ray node status.
        Args:
            ray_status: the current ray node status.
            cur_im_status: the current IM instance status.
        Returns:
            The reconciled IM instance status

        Raises:
            ValueError: If the ray status is unknown.
        """
        reconciled_im_status = None
        if ray_status in [NodeStatus.RUNNING, NodeStatus.IDLE]:
            reconciled_im_status = IMInstance.RAY_RUNNING
        elif ray_status == NodeStatus.DEAD:
            reconciled_im_status = IMInstance.RAY_STOPPED
        elif ray_status == NodeStatus.DRAINING:
            reconciled_im_status = IMInstance.RAY_STOPPING
        else:
            raise ValueError(f"Unknown ray status: {ray_status}")

        if (
            cur_im_status == reconciled_im_status
            or cur_im_status
            in InstanceUtil.get_reachable_statuses(reconciled_im_status)
        ):
            # No need to reconcile if the instance is already in the reconciled status
            # or has already transitioned beyond it.
            return cur_im_status

        return reconciled_im_status

    @staticmethod
    def _handle_instances_launch(
        instance_manager: InstanceManager, autoscaling_config: AutoscalingConfig
    ):

        instances, version = Reconciler._get_im_instances(instance_manager)

        queued_instances = []
        requested_instances = []
        allocated_instances = []

        for instance in instances:
            if instance.status == IMInstance.QUEUED:
                queued_instances.append(instance)
            elif instance.status == IMInstance.REQUESTED:
                requested_instances.append(instance)
            elif instance.cloud_instance_id:
                allocated_instances.append(instance)

        if not queued_instances:
            # No QUEUED instances
            return

        to_launch = Reconciler._compute_to_launch(
            queued_instances,
            requested_instances,
            allocated_instances,
            autoscaling_config.get_upscaling_speed(),
            autoscaling_config.get_max_concurrent_launches(),
        )

        # Transition the instances to REQUESTED for instance launcher to
        # launch them.
        updates = {}
        for instance_type, instances in to_launch.items():
            for instance in instances:
                # Reuse launch request id for any QUEUED instances that have been
                # requested before due to retry.
                launch_request_id = (
                    str(uuid.uuid4())
                    if len(instance.launch_request_id) == 0
                    else instance.launch_request_id
                )
                updates[instance.instance_id] = IMInstanceUpdateEvent(
                    instance_id=instance.instance_id,
                    new_instance_status=IMInstance.REQUESTED,
                    launch_request_id=launch_request_id,
                    instance_type=instance_type,
                )
                logger.debug(
                    "Updating {}({}) with {}".format(
                        instance.instance_id,
                        IMInstance.InstanceStatus.Name(instance.status),
                        message_to_dict(updates[instance.instance_id]),
                    )
                )

        Reconciler._update_instance_manager(instance_manager, version, updates)

    @staticmethod
    def _compute_to_launch(
        queued_instances: List[IMInstance],
        requested_instances: List[IMInstance],
        allocated_instances: List[IMInstance],
        upscaling_speed: float,
        max_concurrent_launches: int,
    ) -> Dict[NodeType, List[IMInstance]]:
        def _group_by_type(instances):
            instances_by_type = defaultdict(list)
            for instance in instances:
                instances_by_type[instance.instance_type].append(instance)
            return instances_by_type

        # Sort the instances by the time they were queued.
        def _sort_by_earliest_queued(instance: IMInstance) -> List[int]:
            queue_times = InstanceUtil.get_status_transition_times_ns(
                instance, IMInstance.QUEUED
            )
            return sorted(queue_times)

        queued_instances_by_type = _group_by_type(queued_instances)
        requested_instances_by_type = _group_by_type(requested_instances)
        allocated_instances_by_type = _group_by_type(allocated_instances)

        total_num_requested_to_launch = len(requested_instances)
        all_to_launch: Dict[NodeType : List[IMInstance]] = defaultdict(list)

        for (
            instance_type,
            queued_instances_for_type,
        ) in queued_instances_by_type.items():
            requested_instances_for_type = requested_instances_by_type.get(
                instance_type, []
            )
            allocated_instances_for_type = allocated_instances_by_type.get(
                instance_type, []
            )

            num_desired_to_upscale = max(
                1,
                math.ceil(
                    upscaling_speed
                    * (
                        len(requested_instances_for_type)
                        + len(allocated_instances_for_type)
                    )
                ),
            )

            # Enforce global limit, at most we can launch `max_concurrent_launches`
            num_to_launch = min(
                max_concurrent_launches - total_num_requested_to_launch,
                num_desired_to_upscale,
            )

            # Cap both ends 0 <= num_to_launch <= num_queued
            num_to_launch = max(0, num_to_launch)
            num_to_launch = min(len(queued_instances_for_type), num_to_launch)

            to_launch = sorted(queued_instances_for_type, key=_sort_by_earliest_queued)[
                :num_to_launch
            ]

            all_to_launch[instance_type].extend(to_launch)
            total_num_requested_to_launch += num_to_launch

        return all_to_launch

    @staticmethod
    def _handle_stuck_instances(
        instance_manager: InstanceManager,
        reconcile_config: InstanceReconcileConfig,
        _logger: logging.Logger,
    ):
        """
        Handle stuck instances with timeouts.

        Instances could be stuck in the following status and needs to be updated:
            - REQUESTED: cloud provider is slow/fails to launch instances.
            - ALLOCATED: ray fails to be started on the instance.
            - RAY_INSTALLING: ray fails to be installed on the instance.
            - TERMINATING: cloud provider is slow/fails to terminate instances.

        Instances could be in the following status which could be unbounded or
        transient, and we don't have a timeout mechanism to handle them. We would
        warn if they are stuck for too long:
            - RAY_STOPPING: ray taking time to drain.
            - QUEUED: cloud provider is slow to launch instances, resulting in long
                queue.

            Reconciler should handle below statuses, if not, could be slow
                reconcilation loop or a bug:
            - RAY_INSTALL_FAILED
            - RAY_STOPPED
            - TERMINATION_FAILED


        Args:
            instance_manager: The instance manager to reconcile.
            reconcile_config: The instance reconcile config.
            _logger: The logger to log the warning messages. It's used for testing.

        """
        instances, version = Reconciler._get_im_instances(instance_manager)

        instances_by_status = defaultdict(list)
        for instance in instances:
            instances_by_status[instance.status].append(instance)

        im_updates = {}

        # Fail or retry the cloud instance allocation if it's stuck
        # in the REQUESTED state.
        for instance in instances_by_status[IMInstance.REQUESTED]:
            update = Reconciler._handle_stuck_requested_instance(
                instance,
                reconcile_config.request_status_timeout_s,
                reconcile_config.max_num_retry_request_to_allocate,
            )
            if update:
                im_updates[instance.instance_id] = update

        # Leaked ALLOCATED instances should be terminated.
        # This usually happens when ray fails to be started on the instance, so
        # it's unable to be RAY_RUNNING after a long time.
        for instance in instances_by_status[IMInstance.ALLOCATED]:
            update = Reconciler._handle_stuck_instance(
                instance,
                reconcile_config.allocate_status_timeout_s,
                new_status=IMInstance.TERMINATING,
            )
            if update:
                im_updates[instance.instance_id] = update

        # Fail the installation if it's stuck in RAY_INSTALLING for too long.
        # If RAY_INSTALLING is stuck for too long, it's likely that the instance
        # is not able to install ray, so we should also fail the installation.
        for instance in instances_by_status[IMInstance.RAY_INSTALLING]:
            update = Reconciler._handle_stuck_instance(
                instance,
                reconcile_config.ray_install_status_timeout_s,
                new_status=IMInstance.RAY_INSTALL_FAILED,
            )
            if update:
                im_updates[instance.instance_id] = update

        # If we tried to terminate the instance, but it doesn't terminate (disappear
        # from the cloud provider) after a long time, we fail the termination.
        # This will trigger another attempt to terminate the instance.
        for instance in instances_by_status[IMInstance.TERMINATING]:
            update = Reconciler._handle_stuck_instance(
                instance,
                reconcile_config.terminating_status_timeout_s,
                new_status=IMInstance.TERMINATION_FAILED,
            )
            if update:
                im_updates[instance.instance_id] = update

        # If we tried to stop ray on the instance, but it doesn't stop after a long
        # time, we will transition it back to RAY_RUNNING as the stop/drain somehow
        # failed. If it had succeed, we should have transitioned it to RAY_STOPPING
        # or RAY_STOPPED.
        for instance in instances_by_status[IMInstance.RAY_STOP_REQUESTED]:
            update = Reconciler._handle_stuck_instance(
                instance,
                reconcile_config.ray_stop_requested_status_timeout_s,
                new_status=IMInstance.RAY_RUNNING,
                ray_node_id=instance.node_id,
            )
            if update:
                im_updates[instance.instance_id] = update

        # These statues could be unbounded or transient, and we don't have a timeout
        # mechanism to handle them. We only warn if they are stuck for too long.
        for status in [
            # Ray taking time to drain. We could also have a timeout when Drain protocol
            # supports timeout.
            IMInstance.RAY_STOPPING,
            # These should just be transient, we will terminate instances with this
            # status in the next reconciler step.
            IMInstance.RAY_INSTALL_FAILED,
            IMInstance.RAY_STOPPED,
            IMInstance.TERMINATION_FAILED,
            # Instances could be in the QUEUED status for a long time if the cloud
            # provider is slow to launch instances.
            IMInstance.QUEUED,
        ]:
            Reconciler._warn_stuck_instances(
                instances_by_status[status],
                status=status,
                warn_interval_s=reconcile_config.transient_status_warn_interval_s,
                logger=_logger,
            )

        Reconciler._update_instance_manager(instance_manager, version, im_updates)

    @staticmethod
    def _warn_stuck_instances(
        instances: List[IMInstance],
        status: IMInstance.InstanceStatus,
        warn_interval_s: int,
        logger: logging.Logger,
    ):
        """Warn if any instance is stuck in a transient/unbounded status for too
        long.
        """
        for instance in instances:
            status_times_ns = InstanceUtil.get_status_transition_times_ns(
                instance, select_instance_status=status
            )
            assert len(status_times_ns) >= 1
            status_time_ns = sorted(status_times_ns)[-1]

            if time.time_ns() - status_time_ns > warn_interval_s * 1e9:
                logger.warning(
                    "Instance {}({}) is stuck in {} for {} seconds.".format(
                        instance.instance_id,
                        IMInstance.InstanceStatus.Name(instance.status),
                        IMInstance.InstanceStatus.Name(status),
                        (time.time_ns() - status_time_ns) // 1e9,
                    )
                )

    @staticmethod
<<<<<<< HEAD
    def _scale_cluster(
        autoscaling_state: AutoscalingState,
        instance_manager: InstanceManager,
        ray_state: ClusterResourceState,
        scheduler: IResourceScheduler,
        autoscaling_config: AutoscalingConfig,
    ) -> None:
        """
        Scale the cluster based on the resource state and the resource scheduler's
        decision:

        - It launches new instances if needed.
        - It terminates extra ray nodes if they should be shut down (preemption
            or idle termination)

        Args:
            autoscaling_state: The autoscaling state to reconcile.
            instance_manager: The instance manager to reconcile.
            ray_state: The ray cluster's resource state.
            scheduler: The resource scheduler to make scaling decisions.
            autoscaling_config: The autoscaling config.

        """

        # Get the current instance states.
        im_instances, version = Reconciler._get_im_instances(instance_manager)

        autoscaler_instances = []
        ray_nodes_by_id = {
            node.node_id.decode(): node for node in ray_state.node_states
        }

        for im_instance in im_instances:
            ray_node = ray_nodes_by_id.get(im_instance.node_id)
            autoscaler_instances.append(
                AutoscalerInstance(
                    ray_node=ray_node,
                    im_instance=im_instance,
                    cloud_instance_id=im_instance.cloud_instance_id
                    if im_instance.cloud_instance_id
                    else None,
                )
            )

        # TODO(rickyx): We should probably name it as "Planner" or "Scaler"
        # or "ClusterScaler"
        sched_request = SchedulingRequest(
            node_type_configs=autoscaling_config.get_node_type_configs(),
            max_num_nodes=autoscaling_config.get_max_num_nodes(),
            resource_requests=ray_state.pending_resource_requests,
            gang_resource_requests=ray_state.pending_gang_resource_requests,
            cluster_resource_constraints=ray_state.cluster_resource_constraints,
            current_instances=autoscaler_instances,
        )

        # Ask scheduler for updates to the cluster shape.
        reply = scheduler.schedule(sched_request)

        # Populate the autoscaling state.
        autoscaling_state.infeasible_resource_requests.extend(
            reply.infeasible_resource_requests
        )
        autoscaling_state.infeasible_gang_resource_requests.extend(
            reply.infeasible_gang_resource_requests
        )
        autoscaling_state.infeasible_cluster_resource_constraints.extend(
            reply.infeasible_cluster_resource_constraints
        )

        to_launch = reply.to_launch
        to_terminate = reply.to_terminate
        updates = {}
        # Add terminating instances.
        for terminate_request in to_terminate:
            instance_id = terminate_request.instance_id
            if autoscaling_config.need_ray_stop():
                # If we would need to stop/drain ray.
                updates[terminate_request.instance_id] = IMInstanceUpdateEvent(
                    instance_id=instance_id,
                    new_instance_status=IMInstance.RAY_STOP_REQUESTED,
                    termination_request=terminate_request,
                )
                logger.info(
                    "Stopping ray on {} with {}".format(
                        instance_id, message_to_dict(updates[instance_id])
                    )
                )
            else:
                # If we would just terminate the cloud instance.
                updates[terminate_request.instance_id] = IMInstanceUpdateEvent(
                    instance_id=instance_id,
                    new_instance_status=IMInstance.TERMINATING,
                )
                logger.info(
                    "Terminating {} with {}".format(
                        instance_id,
                        message_to_dict(updates[instance_id]),
                    )
                )

        # Add new instances.
        for launch_request in to_launch:
            for _ in range(launch_request.count):
                instance_id = InstanceUtil.random_instance_id()
                updates[instance_id] = IMInstanceUpdateEvent(
                    instance_id=instance_id,
                    new_instance_status=IMInstance.QUEUED,
                    instance_type=launch_request.instance_type,
                )

                logger.info(
                    "Queueing new instance {} of type {}".format(
                        instance_id, launch_request.instance_type
                    )
                )

        Reconciler._update_instance_manager(instance_manager, version, updates)

    @staticmethod
=======
>>>>>>> 32e6c621
    def _terminate_instances(instance_manager: InstanceManager):
        """
        Terminate instances with the below statuses:
            - RAY_STOPPED: ray was stopped on the cloud instance.
            - RAY_INSTALL_FAILED: ray installation failed on the cloud instance,
                we will not retry.
            - TERMINATION_FAILED: cloud provider failed to terminate the instance
                or timeout for termination happened, we will retry again.

        Args:
            instance_manager: The instance manager to reconcile.
        """

        im_instances, version = Reconciler._get_im_instances(instance_manager)
        updates = {}
        for instance in im_instances:
            if instance.status not in [
                IMInstance.RAY_STOPPED,
                IMInstance.RAY_INSTALL_FAILED,
                IMInstance.TERMINATION_FAILED,
            ]:
                continue

            # Terminate the instance.
            logger.info(
                f"Terminating instance {instance.instance_id} with status "
                f"{IMInstance.InstanceStatus.Name(instance.status)}"
            )
            updates[instance.instance_id] = IMInstanceUpdateEvent(
                instance_id=instance.instance_id,
                new_instance_status=IMInstance.TERMINATING,
            )

        Reconciler._update_instance_manager(instance_manager, version, updates)

    @staticmethod
    def _install_ray(
        instance_manager: InstanceManager,
        non_terminated_cloud_instances: Dict[CloudInstanceId, CloudInstance],
    ) -> None:
        """
        Install ray on the allocated instances when it's ready (cloud instance
        should be running)

        This is needed if ray installation needs to be performed by
        the instance manager.

        Args:
            instance_manager: The instance manager to reconcile.
        """
        im_instances, version = Reconciler._get_im_instances(instance_manager)
        updates = {}
        for instance in im_instances:
            if instance.status != IMInstance.ALLOCATED:
                continue

            cloud_instance = non_terminated_cloud_instances.get(
                instance.cloud_instance_id
            )

            assert cloud_instance, (
                f"Cloud instance {instance.cloud_instance_id} is not found "
                "in non_terminated_cloud_instances."
            )

            if not cloud_instance.is_running:
                # It might still be pending (e.g. setting up ssh)
                continue

            # Install ray on the running cloud instance
            updates[instance.instance_id] = IMInstanceUpdateEvent(
                instance_id=instance.instance_id,
                new_instance_status=IMInstance.RAY_INSTALLING,
            )
            logger.info(
                "Updating {}({}) with {}".format(
                    instance.instance_id,
                    IMInstance.InstanceStatus.Name(instance.status),
                    message_to_dict(updates[instance.instance_id]),
                )
            )

        Reconciler._update_instance_manager(instance_manager, version, updates)

    @staticmethod
    def _handle_stuck_requested_instance(
        instance: IMInstance, timeout_s: int, max_num_retry_request_to_allocate: int
    ) -> Optional[IMInstanceUpdateEvent]:
        """
        Fail the cloud instance allocation if it's stuck in the REQUESTED state.

        Args:
            instance: The instance to handle.
            timeout_s: The timeout in seconds.
            max_num_retry_request_to_allocate: The maximum number of times an instance
                could be requested to allocate.

        Returns:
            Instance update to ALLOCATION_FAILED: if the instance allocation failed
                with errors.
            None: if there's no update.

        """
        if not InstanceUtil.has_timeout(instance, timeout_s):
            # Not timeout yet, be patient.
            return None

        all_request_times_ns = sorted(
            InstanceUtil.get_status_transition_times_ns(
                instance, select_instance_status=IMInstance.REQUESTED
            )
        )

        # Fail the allocation if we have tried too many times.
        if len(all_request_times_ns) > max_num_retry_request_to_allocate:
            return IMInstanceUpdateEvent(
                instance_id=instance.instance_id,
                new_instance_status=IMInstance.ALLOCATION_FAILED,
                details=(
                    "Failed to allocate cloud instance after "
                    f"{len(all_request_times_ns)} attempts > "
                    f"max_num_retry_request_to_allocate={max_num_retry_request_to_allocate}"  # noqa
                ),
            )

        # Retry the allocation if we could by transitioning to QUEUED again.
        return IMInstanceUpdateEvent(
            instance_id=instance.instance_id,
            new_instance_status=IMInstance.QUEUED,
            details=f"QUEUED again after timeout={timeout_s}s",
        )

    @staticmethod
    def _handle_stuck_instance(
        instance: IMInstance,
        timeout_s: int,
        new_status: IMInstance.InstanceStatus,
        **update_kwargs: Dict,
    ) -> Optional[IMInstanceUpdateEvent]:
        """
        Fail the instance if it's stuck in the status for too long.

        Args:
            instance: The instance to handle.
            timeout_s: The timeout in seconds.
            new_status: The new status to transition to.
            update_kwargs: The update kwargs for InstanceUpdateEvent

        Returns:
            Instance update to the new status: if the instance is stuck in the status
                for too long.
            None: if there's no update.

        """
        if not InstanceUtil.has_timeout(instance, timeout_s):
            # Not timeout yet, be patient.
            return None

        return IMInstanceUpdateEvent(
            instance_id=instance.instance_id,
            new_instance_status=new_status,
            details=f"Timeout={timeout_s}s at status "
            f"{IMInstance.InstanceStatus.Name(instance.status)}",
            **update_kwargs,
        )

    @staticmethod
    def _handle_extra_cloud_instances(
        instance_manager: InstanceManager,
        non_terminated_cloud_instances: Dict[CloudInstanceId, CloudInstance],
    ):
        """
        Shut down extra cloud instances that are not managed by the instance manager.

        Since we have sync the IM states with the cloud provider's states in
        earlier step (`sync_from`), each non terminated cloud instance should either
        be:
            1. assigned to a newly ALLOCATED im instance
            2. already associated with an im instance that's running/terminating.

        Any cloud instance that's not managed by the IM should be considered leak.

        Args:
            instance_manager: The instance manager to reconcile.
            non_terminated_cloud_instances: The non-terminated cloud instances from
                the cloud provider.
        """
        instances, version = Reconciler._get_im_instances(instance_manager)

        cloud_instance_ids_managed_by_im = {
            instance.cloud_instance_id
            for instance in instances
            if instance.cloud_instance_id
        }

        leaked_cloud_instance_ids = []
        for cloud_instance_id, _ in non_terminated_cloud_instances.items():
            if cloud_instance_id in cloud_instance_ids_managed_by_im:
                continue

            leaked_cloud_instance_ids.append(cloud_instance_id)

        if not leaked_cloud_instance_ids:
            return

        # Update the IM with TERMINATING status for the leaked cloud instances.
        updates = {}

        for cloud_instance_id in leaked_cloud_instance_ids:
            updates[cloud_instance_id] = IMInstanceUpdateEvent(
                instance_id=InstanceUtil.random_instance_id(),  # Assign a new id.
                cloud_instance_id=cloud_instance_id,
                new_instance_status=IMInstance.TERMINATING,
                details="Leaked cloud instance",
            )

        Reconciler._update_instance_manager(instance_manager, version, updates)

        logger.warning(
            f"Terminating leaked cloud instances: {leaked_cloud_instance_ids}: no"
            " matching instance found in instance manager."
        )<|MERGE_RESOLUTION|>--- conflicted
+++ resolved
@@ -1036,7 +1036,6 @@
                 )
 
     @staticmethod
-<<<<<<< HEAD
     def _scale_cluster(
         autoscaling_state: AutoscalingState,
         instance_manager: InstanceManager,
@@ -1156,8 +1155,6 @@
         Reconciler._update_instance_manager(instance_manager, version, updates)
 
     @staticmethod
-=======
->>>>>>> 32e6c621
     def _terminate_instances(instance_manager: InstanceManager):
         """
         Terminate instances with the below statuses:
