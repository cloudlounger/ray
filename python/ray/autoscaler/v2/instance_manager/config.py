--- conflicted
+++ resolved
@@ -308,7 +308,6 @@
     def get_max_concurrent_launches(self) -> int:
         return AUTOSCALER_MAX_CONCURRENT_LAUNCHES
 
-<<<<<<< HEAD
     def skip_ray_install(self) -> bool:
         return self.provider == Provider.KUBERAY
 
@@ -317,10 +316,9 @@
         # either extending the current ray-schema.json, or just use another
         # schema validation paths.
         return InstanceReconcileConfig()
-=======
+
     def get_provider_config(self) -> Dict[str, Any]:
         return self.get_config("provider", {})
->>>>>>> d3b9c509
 
     @property
     def provider(self) -> Provider:
