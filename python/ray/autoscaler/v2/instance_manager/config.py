--- conflicted
+++ resolved
@@ -13,11 +13,7 @@
     AUTOSCALER_MAX_CONCURRENT_LAUNCHES,
     DEFAULT_UPSCALING_SPEED,
     DISABLE_LAUNCH_CONFIG_CHECK_KEY,
-<<<<<<< HEAD
-    SKIP_RAY_INSTALL_KEY,
-=======
     DISABLE_NODE_UPDATERS_KEY,
->>>>>>> 7d3b2b86
     WORKER_RPC_DRAIN_KEY,
 )
 from ray.autoscaler._private.util import (
@@ -348,19 +344,11 @@
     def get_max_concurrent_launches(self) -> int:
         return AUTOSCALER_MAX_CONCURRENT_LAUNCHES
 
-<<<<<<< HEAD
-    def skip_ray_install(self) -> bool:
-        provider_config = self.get_provider_config()
-        return provider_config.get(SKIP_RAY_INSTALL_KEY, True)
-
-    def get_idle_timeout_s(self) -> int:
-=======
     def disable_node_updaters(self) -> bool:
         provider_config = self._configs.get("provider", {})
         return provider_config.get(DISABLE_NODE_UPDATERS_KEY, True)
 
     def get_idle_timeout_s(self) -> float:
->>>>>>> 7d3b2b86
         return self.get_config("idle_timeout_minutes", 0) * 60
 
     def disable_launch_config_check(self) -> bool:
