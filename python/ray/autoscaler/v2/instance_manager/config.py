--- conflicted
+++ resolved
@@ -13,10 +13,7 @@
     AUTOSCALER_MAX_CONCURRENT_LAUNCHES,
     DEFAULT_UPSCALING_SPEED,
     DISABLE_LAUNCH_CONFIG_CHECK_KEY,
-<<<<<<< HEAD
     DISABLE_NODE_UPDATERS_KEY,
-=======
->>>>>>> bd40faa9
     WORKER_RPC_DRAIN_KEY,
 )
 from ray.autoscaler._private.util import (
@@ -303,20 +300,32 @@
             return None
         node_type_configs = {}
         auth_config = self._configs.get("auth", {})
+        head_node_type = self.get_head_node_type()
+        assert head_node_type
         for node_type, node_config in available_node_types.items():
             launch_config_hash = hash_launch_conf(
                 node_config.get("node_config", {}), auth_config
             )
+            max_workers_nodes = node_config.get("max_workers", 0)
+            if head_node_type == node_type:
+                max_workers_nodes += 1
+
             node_type_configs[node_type] = NodeTypeConfig(
                 name=node_type,
                 min_worker_nodes=node_config.get("min_workers", 0),
-                max_worker_nodes=node_config.get("max_workers", 0),
+                max_worker_nodes=max_workers_nodes,
                 resources=node_config.get("resources", {}),
                 labels=node_config.get("labels", {}),
                 launch_config_hash=launch_config_hash,
             )
         return node_type_configs
 
+    def get_head_node_type(self) -> NodeType:
+        available_node_types = self._configs.get("available_node_types", {})
+        if len(available_node_types) == 1:
+            return list(available_node_types.keys())[0]
+        return self._configs.get("head_node_type")
+
     def get_max_num_worker_nodes(self) -> Optional[int]:
         return self.get_config("max_workers", None)
 
@@ -335,21 +344,16 @@
     def get_max_concurrent_launches(self) -> int:
         return AUTOSCALER_MAX_CONCURRENT_LAUNCHES
 
-<<<<<<< HEAD
     def disable_node_updaters(self) -> bool:
         provider_config = self._configs.get("provider", {})
         return provider_config.get(DISABLE_NODE_UPDATERS_KEY, True)
-=======
+
     def get_idle_timeout_s(self) -> float:
         return self.get_config("idle_timeout_minutes", 0) * 60
 
     def disable_launch_config_check(self) -> bool:
         provider_config = self.get_provider_config()
         return provider_config.get(DISABLE_LAUNCH_CONFIG_CHECK_KEY, True)
-
-    def skip_ray_install(self) -> bool:
-        return self.provider == Provider.KUBERAY
->>>>>>> bd40faa9
 
     def worker_rpc_drain(self) -> bool:
         provider_config = self._configs.get("provider", {})
