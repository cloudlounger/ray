--- conflicted
+++ resolved
@@ -9,18 +9,6 @@
 
 from ray._private.test_utils import wait_for_condition
 from ray._private.utils import binary_to_hex, hex_to_binary
-<<<<<<< HEAD
-from ray.autoscaler.v2.instance_manager.subscribers.ray_stopper import (  # noqa
-    RayStopper,
-)
-from ray.core.generated.autoscaler_pb2 import DrainNodeReason, DrainNodeReply
-from ray.core.generated.instance_manager_pb2 import (
-    Instance,
-    InstanceUpdateEvent,
-    TerminationRequest,
-)
-=======
->>>>>>> b2ff3b1c
 from ray.autoscaler.v2.instance_manager.subscribers.cloud_instance_updater import (
     CloudInstanceUpdater,
 )
@@ -33,6 +21,10 @@
     InstanceUpdateEvent,
     TerminationRequest,
 )
+from ray.autoscaler.v2.instance_manager.subscribers.cloud_instance_updater import (
+    CloudInstanceUpdater,
+)
+from ray.core.generated.instance_manager_pb2 import Instance, InstanceUpdateEvent
 
 
 class TestRayStopper:
@@ -68,7 +60,7 @@
                     new_instance_status=Instance.RAY_STOP_REQUESTED,
                     termination_request=TerminationRequest(
                         cause=TerminationRequest.Cause.IDLE,
-                        idle_time_ms=1000,
+                        idle_duration_ms=1000,
                         ray_node_id="0000",
                     ),
                 )
@@ -160,111 +152,6 @@
         wait_for_condition(verify)
 
 
-class TestRayStopper:
-    def test_no_op(self):
-        mock_gcs_client = mock.MagicMock()
-        ray_stopper = RayStopper(gcs_client=mock_gcs_client)
-
-        ray_stopper.notify(
-            [
-                InstanceUpdateEvent(
-                    instance_id="test_id",
-                    new_instance_status=Instance.REQUESTED,
-                )
-            ]
-        )
-        assert mock_gcs_client.drain_node.call_count == 0
-
-        # no termination request
-        ray_stopper.notify(
-            [
-                InstanceUpdateEvent(
-                    instance_id="test_id",
-                    new_instance_status=Instance.RAY_STOPPING,
-                )
-            ]
-        )
-        assert mock_gcs_client.drain_node.call_count == 0
-
-    def test_idle_termination(self):
-        mock_gcs_client = mock.MagicMock()
-        reply = DrainNodeReply(is_accepted=True)
-        mock_gcs_client.drain_node.return_value = reply
-        ray_stopper = RayStopper(gcs_client=mock_gcs_client)
-
-        ray_stopper.notify(
-            [
-                InstanceUpdateEvent(
-                    instance_id="test_id",
-                    new_instance_status=Instance.RAY_STOPPING,
-                    termination_request=TerminationRequest(
-                        cause=TerminationRequest.Cause.IDLE,
-                        idle_time_ms=1000,
-                        ray_node_id=binary_to_hex(hex_to_binary(b"0000")),
-                    ),
-                )
-            ]
-        )
-
-        def verify():
-            mock_gcs_client.drain_node.assert_has_calls(
-                [
-                    mock.call(
-                        node_id=hex_to_binary(b"0000"),
-                        reason=DrainNodeReason.DRAIN_NODE_REASON_IDLE_TERMINATION,
-                        reason_message="Idle termination of node for 1.0 seconds.",
-                        deadline_timestamp_ms=0,
-                    )
-                ]
-            )
-            return True
-
-        wait_for_condition(verify)
-
-    def test_preemption(self):
-        mock_gcs_client = mock.MagicMock()
-        mock_gcs_client.drain_nodes.return_value = [0]
-        ray_stopper = RayStopper(gcs_client=mock_gcs_client)
-
-        ray_stopper.notify(
-            [
-                InstanceUpdateEvent(
-                    instance_id="i-1",
-                    new_instance_status=Instance.RAY_STOPPING,
-                    termination_request=TerminationRequest(
-                        cause=TerminationRequest.Cause.MAX_NUM_NODE_PER_TYPE,
-                        max_num_nodes_per_type=10,
-                        ray_node_id=binary_to_hex(hex_to_binary(b"1111")),
-                    ),
-                ),
-                InstanceUpdateEvent(
-                    instance_id="i-2",
-                    new_instance_status=Instance.RAY_STOPPING,
-                    termination_request=TerminationRequest(
-                        cause=TerminationRequest.Cause.MAX_NUM_NODES,
-                        max_num_nodes=100,
-                        ray_node_id=binary_to_hex(hex_to_binary(b"2222")),
-                    ),
-                ),
-            ]
-        )
-
-        def verify():
-            mock_gcs_client.drain_nodes.assert_has_calls(
-                [
-                    mock.call(
-                        node_ids=[hex_to_binary(b"1111")],
-                    ),
-                    mock.call(
-                        node_ids=[hex_to_binary(b"2222")],
-                    ),
-                ]
-            )
-            return True
-
-        wait_for_condition(verify)
-
-
 class TestCloudInstanceUpdater:
     def test_launch_no_op(self):
         mock_provider = mock.MagicMock()
