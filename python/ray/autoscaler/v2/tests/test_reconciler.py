# coding: utf-8
import os
import sys
import time

import pytest

from mock import MagicMock

from ray.autoscaler.v2.instance_manager.instance_manager import InstanceManager
from ray.autoscaler.v2.instance_manager.instance_storage import InstanceStorage
from ray.autoscaler.v2.instance_manager.node_provider import (  # noqa
    CloudInstance,
    LaunchNodeError,
    TerminateNodeError,
)
from ray.autoscaler.v2.instance_manager.ray_installer import RayInstallError
from ray.autoscaler.v2.instance_manager.reconciler import Reconciler, logger
from ray.autoscaler.v2.instance_manager.storage import InMemoryStorage
from ray.autoscaler.v2.scheduler import IResourceScheduler, SchedulingReply
from ray.autoscaler.v2.tests.util import MockSubscriber, create_instance
from ray.core.generated.autoscaler_pb2 import (
    ClusterResourceState,
    NodeState,
    NodeStatus,
)
from ray.core.generated.instance_manager_pb2 import Instance

s_to_ns = 1 * 1_000_000_000

logger.setLevel("DEBUG")


class MockAutoscalingConfig:
    def __init__(self, configs=None):
        if configs is None:
            configs = {}
        self._configs = configs

    def get_node_type_configs(self):
        return self._configs.get("node_type_configs", {})

    def get_max_num_worker_nodes(self):
        return self._configs.get("max_num_worker_nodes")

    def get_upscaling_speed(self):
        return self._configs.get("upscaling_speed", 0.0)

    def get_max_concurrent_launches(self):
        return self._configs.get("max_concurrent_launches", 100)


class MockScheduler(IResourceScheduler):
    def __init__(self, to_launch=None, to_terminate=None):
        if to_launch is None:
            to_launch = []

        if to_terminate is None:
            to_terminate = []

        self.to_launch = to_launch
        self.to_terminate = to_terminate

    def schedule(self, req):
        return SchedulingReply(
            to_launch=self.to_launch,
            to_terminate=self.to_terminate,
        )


@pytest.fixture()
def setup():
    instance_storage = InstanceStorage(
        cluster_id="test_cluster_id",
        storage=InMemoryStorage(),
    )

    mock_subscriber = MockSubscriber()

    instance_manager = InstanceManager(
        instance_storage=instance_storage,
        instance_status_update_subscribers=[mock_subscriber],
    )

    yield instance_manager, instance_storage, mock_subscriber


class TestReconciler:
    @staticmethod
    def _add_instances(instance_storage, instances):
        for instance in instances:
            ok, _ = instance_storage.upsert_instance(instance)
            assert ok

    @staticmethod
    def test_requested_instance_no_op(setup):
        instance_manager, instance_storage, _ = setup
        # Request no timeout yet.
        TestReconciler._add_instances(
            instance_storage,
            [
                create_instance(
                    "i-1",
                    Instance.REQUESTED,
                    launch_request_id="l1",
                    instance_type="type-1",
                    status_times=[(Instance.REQUESTED, time.time_ns())],
                ),
            ],
        )

        Reconciler.reconcile(
            instance_manager,
            scheduler=MockScheduler(),
            cloud_provider=MagicMock(),
            ray_cluster_resource_state=ClusterResourceState(),
            non_terminated_cloud_instances={},
            cloud_provider_errors=[],
            ray_install_errors=[],
            autoscaling_config=MockAutoscalingConfig(),
        )

        instances, _ = instance_storage.get_instances()
        assert len(instances) == 1
        assert instances["i-1"].status == Instance.REQUESTED

    @staticmethod
    def test_requested_instance_to_allocated(setup):
        # When there's a matching cloud instance for the requested instance.
        # The requested instance should be moved to ALLOCATED.
        instance_manager, instance_storage, _ = setup
        TestReconciler._add_instances(
            instance_storage,
            [
                create_instance(
                    "i-1",
                    status=Instance.REQUESTED,
                    instance_type="type-1",
                    status_times=[(Instance.REQUESTED, time.time_ns())],
                    launch_request_id="l1",
                ),
                create_instance(
                    "i-2",
                    status=Instance.REQUESTED,
                    instance_type="type-2",
                    status_times=[(Instance.REQUESTED, time.time_ns())],
                    launch_request_id="l2",
                ),
            ],
        )

        cloud_instances = {
            "c-1": CloudInstance("c-1", "type-1", "", True),
            "c-2": CloudInstance("c-2", "type-999", "", True),
        }

        Reconciler.reconcile(
            instance_manager,
            scheduler=MockScheduler(),
            cloud_provider=MagicMock(),
            ray_cluster_resource_state=ClusterResourceState(),
            non_terminated_cloud_instances=cloud_instances,
            cloud_provider_errors=[],
            ray_install_errors=[],
            autoscaling_config=MockAutoscalingConfig(),
        )

        instances, _ = instance_storage.get_instances()

        assert len(instances) == 2
        assert instances["i-1"].status == Instance.ALLOCATED
        assert instances["i-1"].cloud_instance_id == "c-1"
        assert instances["i-2"].status == Instance.REQUESTED

    @staticmethod
    def test_requested_instance_to_allocation_failed(setup):
        """
        Test that the instance should be transitioned to ALLOCATION_FAILED
        when launch error happens.
        """
        instance_manager, instance_storage, _ = setup

        instances = [
            # Should succeed with instance matched.
            create_instance(
                "i-1",
                status=Instance.REQUESTED,
                instance_type="type-1",
                launch_request_id="l1",
            ),
            # Should fail due to launch error.
            create_instance(
                "i-2",
                status=Instance.REQUESTED,
                instance_type="type-2",
                launch_request_id="l1",
            ),
        ]
        TestReconciler._add_instances(instance_storage, instances)

        launch_errors = [
            LaunchNodeError(
                request_id="l1",
                count=1,  # The request failed.
                node_type="type-2",
                timestamp_ns=1,
                exception=None,
                details="nooooo",
            )
        ]

        cloud_instances = {
            "c-1": CloudInstance("c-1", "type-1", "", True),
        }

        Reconciler.reconcile(
            instance_manager,
            scheduler=MockScheduler(),
            cloud_provider=MagicMock(),
            ray_cluster_resource_state=ClusterResourceState(),
            non_terminated_cloud_instances=cloud_instances,
            cloud_provider_errors=launch_errors,
            ray_install_errors=[],
            autoscaling_config=MockAutoscalingConfig(),
        )

        instances, _ = instance_storage.get_instances()
        assert len(instances) == 2
        assert instances["i-1"].status == Instance.ALLOCATED
        assert instances["i-1"].cloud_instance_id == "c-1"
        assert instances["i-2"].status == Instance.ALLOCATION_FAILED

    @staticmethod
    def test_reconcile_terminated_cloud_instances(setup):
        instance_manager, instance_storage, _ = setup

        instances = [
            create_instance(
                "i-1",
                status=Instance.ALLOCATED,
                instance_type="type-1",
                cloud_instance_id="c-1",
            ),
            create_instance(
                "i-2",
                status=Instance.TERMINATING,
                instance_type="type-2",
                cloud_instance_id="c-2",
            ),
        ]
        TestReconciler._add_instances(instance_storage, instances)

        cloud_instances = {
            "c-2": CloudInstance("c-2", "type-2", "", False),
        }

        termination_errors = [
            TerminateNodeError(
                cloud_instance_id="c-2",
                timestamp_ns=1,
                exception=None,
                details="nooooo",
                request_id="t1",
            )
        ]

        Reconciler.reconcile(
            instance_manager,
            scheduler=MockScheduler(),
            cloud_provider=MagicMock(),
            ray_cluster_resource_state=ClusterResourceState(),
            non_terminated_cloud_instances=cloud_instances,
            cloud_provider_errors=termination_errors,
            ray_install_errors=[],
            autoscaling_config=MockAutoscalingConfig(),
        )

        instances, _ = instance_storage.get_instances()
        assert len(instances) == 2
        assert instances["i-1"].status == Instance.TERMINATED
        assert not instances["i-1"].cloud_instance_id
        assert instances["i-2"].status == Instance.TERMINATION_FAILED

    @staticmethod
    def test_ray_reconciler_no_op(setup):
        instance_manager, instance_storage, subscriber = setup

        im_instances = [
            create_instance(
                "i-1",
                status=Instance.ALLOCATED,
                launch_request_id="l1",
                instance_type="type-1",
                cloud_instance_id="c-1",
            ),
        ]
        cloud_instances = {
            "c-1": CloudInstance("c-1", "type-1", "", True),
        }

        TestReconciler._add_instances(instance_storage, im_instances)
        subscriber.clear()

        Reconciler.reconcile(
            instance_manager,
            scheduler=MockScheduler(),
            cloud_provider=MagicMock(),
            ray_cluster_resource_state=ClusterResourceState(),
            non_terminated_cloud_instances=cloud_instances,
            cloud_provider_errors=[],
            ray_install_errors=[],
            autoscaling_config=MockAutoscalingConfig(),
        )

        # Assert no changes.
        assert subscriber.events == []

        # Unknown ray node status - no action.
        ray_nodes = [
            NodeState(node_id=b"r-1", status=NodeStatus.UNSPECIFIED, instance_id="c-1"),
            NodeState(
                node_id=b"r-2", status=NodeStatus.RUNNING, instance_id="c-unknown"
            ),
        ]

<<<<<<< HEAD
        Reconciler.reconcile(
            instance_manager,
            scheduler=MockScheduler(),
            cloud_provider=MagicMock(),
            ray_cluster_resource_state=ClusterResourceState(node_states=ray_nodes),
            non_terminated_cloud_instances=cloud_instances,
            cloud_provider_errors=[],
            ray_install_errors=[],
            autoscaling_config=MockAutoscalingConfig(),
        )
=======
        with pytest.raises(ValueError, match="Unknown ray status"):
            Reconciler.reconcile(
                instance_manager,
                MagicMock(),
                ray_cluster_resource_state=ClusterResourceState(node_states=ray_nodes),
                non_terminated_cloud_instances=cloud_instances,
                cloud_provider_errors=[],
                ray_install_errors=[],
            )
>>>>>>> ad69cc2d

        # Assert no changes.
        assert subscriber.events == []

    @staticmethod
    def test_ray_reconciler_new_ray(setup):
        instance_manager, instance_storage, _ = setup

        # A newly running ray node with matching cloud instance id
        node_states = [
            NodeState(node_id=b"r-1", status=NodeStatus.RUNNING, instance_id="c-1"),
        ]
        im_instances = [
            create_instance("i-1", status=Instance.ALLOCATED, cloud_instance_id="c-1"),
        ]
        cloud_instances = {
            "c-1": CloudInstance("c-1", "type-1", "", True),
        }
        TestReconciler._add_instances(instance_storage, im_instances)
        Reconciler.reconcile(
            instance_manager,
            scheduler=MockScheduler(),
            cloud_provider=MagicMock(),
            ray_cluster_resource_state=ClusterResourceState(node_states=node_states),
            non_terminated_cloud_instances=cloud_instances,
            cloud_provider_errors=[],
            ray_install_errors=[],
            autoscaling_config=MockAutoscalingConfig(),
        )

        instances, _ = instance_storage.get_instances()
        assert len(instances) == 1
        assert instances["i-1"].status == Instance.RAY_RUNNING
        assert instances["i-1"].node_id == "r-1"

    @staticmethod
    def test_ray_reconciler_already_ray_running(setup):
        instance_manager, instance_storage, subscriber = setup
        # A running ray node already reconciled.
        TestReconciler._add_instances(
            instance_storage,
            [
                create_instance(
                    "i-1", status=Instance.RAY_RUNNING, cloud_instance_id="c-1"
                ),
                create_instance(
                    "i-2", status=Instance.TERMINATING, cloud_instance_id="c-2"
                ),  # Already reconciled.
            ],
        )
        ray_nodes = [
            NodeState(node_id=b"r-1", status=NodeStatus.IDLE, instance_id="c-1"),
            NodeState(
                node_id=b"r-2", status=NodeStatus.IDLE, instance_id="c-2"
            ),  # Already being stopped
        ]
        cloud_instances = {
            "c-1": CloudInstance("c-1", "type-1", "", True),
            "c-2": CloudInstance("c-2", "type-2", "", True),
        }

        subscriber.clear()
        Reconciler.reconcile(
            instance_manager,
            scheduler=MockScheduler(),
            cloud_provider=MagicMock(),
            ray_cluster_resource_state=ClusterResourceState(node_states=ray_nodes),
            non_terminated_cloud_instances=cloud_instances,
            cloud_provider_errors=[],
            ray_install_errors=[],
            autoscaling_config=MockAutoscalingConfig(),
        )

        assert len(subscriber.events) == 0

    @staticmethod
    def test_ray_reconciler_stopping_ray(setup):
        instance_manager, instance_storage, _ = setup

        # draining ray nodes
        im_instances = [
            create_instance(
                "i-1", status=Instance.RAY_RUNNING, cloud_instance_id="c-1"
            ),  # To be reconciled.
            create_instance(
                "i-2", status=Instance.RAY_STOPPING, cloud_instance_id="c-2"
            ),  # Already reconciled.
            create_instance(
                "i-3", status=Instance.TERMINATING, cloud_instance_id="c-3"
            ),  # Already reconciled.
        ]

        TestReconciler._add_instances(instance_storage, im_instances)

        ray_nodes = [
            NodeState(node_id=b"r-1", status=NodeStatus.DRAINING, instance_id="c-1"),
            NodeState(node_id=b"r-2", status=NodeStatus.DRAINING, instance_id="c-2"),
            NodeState(node_id=b"r-3", status=NodeStatus.DRAINING, instance_id="c-3"),
        ]
        cloud_instances = {
            "c-1": CloudInstance("c-1", "type-1", "", True),
            "c-2": CloudInstance("c-2", "type-2", "", True),
            "c-3": CloudInstance("c-3", "type-3", "", True),
        }

        Reconciler.reconcile(
            instance_manager,
            scheduler=MockScheduler(),
            cloud_provider=MagicMock(),
            ray_cluster_resource_state=ClusterResourceState(node_states=ray_nodes),
            non_terminated_cloud_instances=cloud_instances,
            cloud_provider_errors=[],
            ray_install_errors=[],
            autoscaling_config=MockAutoscalingConfig(),
        )

        instances, _ = instance_storage.get_instances()
        assert len(instances) == 3
        assert instances["i-1"].status == Instance.RAY_STOPPING
        assert instances["i-2"].status == Instance.RAY_STOPPING
        assert instances["i-3"].status == Instance.TERMINATING

    @staticmethod
    def test_ray_reconciler_stopped_ray(setup):
        instance_manager, instance_storage, _ = setup

        # dead ray nodes
        im_instances = [
            create_instance(
                "i-1", status=Instance.ALLOCATED, cloud_instance_id="c-1"
            ),  # To be reconciled.
            create_instance(
                "i-2", status=Instance.RAY_STOPPING, cloud_instance_id="c-2"
            ),  # To be reconciled.
            create_instance(
                "i-3", status=Instance.TERMINATING, cloud_instance_id="c-3"
            ),  # Already reconciled.
        ]
        TestReconciler._add_instances(instance_storage, im_instances)

        ray_nodes = [
            NodeState(node_id=b"r-1", status=NodeStatus.DEAD, instance_id="c-1"),
            NodeState(node_id=b"r-2", status=NodeStatus.DEAD, instance_id="c-2"),
            NodeState(node_id=b"r-3", status=NodeStatus.DEAD, instance_id="c-3"),
        ]

        cloud_instances = {
            "c-1": CloudInstance("c-1", "type-1", "", True),
            "c-2": CloudInstance("c-2", "type-2", "", True),
            "c-3": CloudInstance("c-3", "type-3", "", True),
        }

        Reconciler.reconcile(
            instance_manager,
            scheduler=MockScheduler(),
            cloud_provider=MagicMock(),
            ray_cluster_resource_state=ClusterResourceState(node_states=ray_nodes),
            non_terminated_cloud_instances=cloud_instances,
            cloud_provider_errors=[],
            ray_install_errors=[],
            autoscaling_config=MockAutoscalingConfig(),
        )

        instances, _ = instance_storage.get_instances()
        assert len(instances) == 3
        assert instances["i-1"].status == Instance.RAY_STOPPED
        assert instances["i-2"].status == Instance.RAY_STOPPED
        assert instances["i-3"].status == Instance.TERMINATING

    @staticmethod
    def test_reconcile_ray_installer_failures(setup):
        instance_manager, instance_storage, _ = setup

        # dead ray nodes
        im_instances = [
            create_instance(
                "i-1", status=Instance.RAY_INSTALLING, cloud_instance_id="c-1"
            ),  # To be reconciled.
        ]
        TestReconciler._add_instances(instance_storage, im_instances)

        ray_install_errors = [
            RayInstallError(
                im_instance_id="i-1",
                details="failed to install",
            )
        ]

        cloud_instances = {
            "c-1": CloudInstance("c-1", "type-1", "", True),
        }

        Reconciler.reconcile(
            instance_manager,
            scheduler=MockScheduler(),
            cloud_provider=MagicMock(),
            ray_cluster_resource_state=ClusterResourceState(node_states=[]),
            non_terminated_cloud_instances=cloud_instances,
            cloud_provider_errors=[],
            ray_install_errors=ray_install_errors,
            autoscaling_config=MockAutoscalingConfig(),
        )

        instances, _ = instance_storage.get_instances()
        assert len(instances) == 1
        assert instances["i-1"].status == Instance.RAY_INSTALL_FAILED

    @staticmethod
    def test_draining_ray_node_also_terminated(setup):
        """
        A draining ray node due to a cloud instance termination should also
        transition the instance to TERMINATED.
        """

        instance_manager, instance_storage, _ = setup

        im_instances = [
            create_instance(
                "i-1", status=Instance.RAY_RUNNING, cloud_instance_id="c-1"
            ),  # To be reconciled.
            create_instance(
                "i-2", status=Instance.RAY_RUNNING, cloud_instance_id="c-2"
            ),  # To be reconciled.
        ]
        TestReconciler._add_instances(instance_storage, im_instances)

        ray_nodes = [
            NodeState(node_id=b"r-1", status=NodeStatus.DEAD, instance_id="c-1"),
            NodeState(node_id=b"r-2", status=NodeStatus.DRAINING, instance_id="c-2"),
        ]

        cloud_instances = {
            # Terminated cloud instance.
        }

        Reconciler.reconcile(
            instance_manager,
            scheduler=MockScheduler(),
            cloud_provider=MagicMock(),
            ray_cluster_resource_state=ClusterResourceState(node_states=ray_nodes),
            non_terminated_cloud_instances=cloud_instances,
            cloud_provider_errors=[],
            ray_install_errors=[],
            autoscaling_config=MockAutoscalingConfig(),
        )

        instances, _ = instance_storage.get_instances()
        assert len(instances) == 2
        assert instances["i-1"].status == Instance.TERMINATED
        assert instances["i-2"].status == Instance.TERMINATED

    @staticmethod
    @pytest.mark.parametrize(
        "max_concurrent_launches,num_allocated,num_requested",
        [
            (1, 0, 0),
            (10, 0, 0),
            (1, 0, 1),
            (1, 1, 0),
            (10, 1, 0),
            (10, 0, 1),
            (10, 5, 5),
        ],
    )
    @pytest.mark.parametrize(
        "upscaling_speed",
        [0.0, 0.1, 0.5, 1.0, 100.0],
    )
    def test_max_concurrent_launches(
        max_concurrent_launches, num_allocated, num_requested, upscaling_speed, setup
    ):
        instance_manager, instance_storage, subscriber = setup
        next_id = 0

        # Add some allocated instances.
        cloud_instances = {}
        for _ in range(num_allocated):
            instance = create_instance(
                str(next_id),
                status=Instance.ALLOCATED,
                instance_type="type-1",
                cloud_instance_id=f"c-{next_id}",
            )
            next_id += 1
            cloud_instances[instance.cloud_instance_id] = CloudInstance(
                instance.cloud_instance_id, "type-1", "", True
            )
            TestReconciler._add_instances(instance_storage, [instance])

        # Add some requested instances.
        for _ in range(num_requested):
            instance = create_instance(
                str(next_id), status=Instance.REQUESTED, instance_type="type-1"
            )
            TestReconciler._add_instances(instance_storage, [instance])
            next_id += 1

        # Add many queued instances.
        queued_instances = [
            create_instance(
                str(i + next_id), status=Instance.QUEUED, instance_type="type-1"
            )
            for i in range(1000)
        ]
        TestReconciler._add_instances(instance_storage, queued_instances)

        num_desired_upscale = max(1, upscaling_speed * (num_requested + num_allocated))
        expected_launch_num = min(
            num_desired_upscale,
            max(0, max_concurrent_launches - num_requested),  # global limit
        )

        subscriber.clear()
        Reconciler.reconcile(
            instance_manager=instance_manager,
            scheduler=MockScheduler(),
            cloud_provider=MagicMock(),
            ray_cluster_resource_state=ClusterResourceState(),
            non_terminated_cloud_instances=cloud_instances,
            cloud_provider_errors=[],
            ray_install_errors=[],
            autoscaling_config=MockAutoscalingConfig(
                configs={
                    "upscaling_speed": upscaling_speed,
                    "max_concurrent_launches": max_concurrent_launches,
                }
            ),
        )
        instances, _ = instance_storage.get_instances()
        assert len(subscriber.events) == expected_launch_num
        for event in subscriber.events:
            assert event.new_instance_status == Instance.REQUESTED
            assert (
                event.launch_request_id
                == instances[event.instance_id].launch_request_id
            )
            assert event.instance_type == "type-1"


if __name__ == "__main__":
    if os.environ.get("PARALLEL_CI"):
        sys.exit(pytest.main(["-n", "auto", "--boxed", "-vs", __file__]))
    else:
        sys.exit(pytest.main(["-sv", __file__]))<|MERGE_RESOLUTION|>--- conflicted
+++ resolved
@@ -212,7 +212,6 @@
         cloud_instances = {
             "c-1": CloudInstance("c-1", "type-1", "", True),
         }
-
         Reconciler.reconcile(
             instance_manager,
             scheduler=MockScheduler(),
@@ -323,28 +322,17 @@
             ),
         ]
 
-<<<<<<< HEAD
-        Reconciler.reconcile(
-            instance_manager,
-            scheduler=MockScheduler(),
-            cloud_provider=MagicMock(),
-            ray_cluster_resource_state=ClusterResourceState(node_states=ray_nodes),
-            non_terminated_cloud_instances=cloud_instances,
-            cloud_provider_errors=[],
-            ray_install_errors=[],
-            autoscaling_config=MockAutoscalingConfig(),
-        )
-=======
-        with pytest.raises(ValueError, match="Unknown ray status"):
+        with pytest.raises(ValueError):
             Reconciler.reconcile(
                 instance_manager,
-                MagicMock(),
+                scheduler=MockScheduler(),
+                cloud_provider=MagicMock(),
                 ray_cluster_resource_state=ClusterResourceState(node_states=ray_nodes),
                 non_terminated_cloud_instances=cloud_instances,
                 cloud_provider_errors=[],
                 ray_install_errors=[],
-            )
->>>>>>> ad69cc2d
+                autoscaling_config=MockAutoscalingConfig(),
+            )
 
         # Assert no changes.
         assert subscriber.events == []
