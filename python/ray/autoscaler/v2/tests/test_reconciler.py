import os
import sys
import time

# coding: utf-8
from collections import defaultdict

import pytest

import mock
from mock import MagicMock

from ray._private.utils import binary_to_hex
from ray.autoscaler.v2.instance_manager.config import InstanceReconcileConfig
from ray.autoscaler.v2.instance_manager.instance_manager import InstanceManager
from ray.autoscaler.v2.instance_manager.instance_storage import InstanceStorage
from ray.autoscaler.v2.instance_manager.node_provider import (  # noqa
    CloudInstance,
    LaunchNodeError,
    TerminateNodeError,
)
from ray.autoscaler.v2.instance_manager.ray_installer import RayInstallError
from ray.autoscaler.v2.instance_manager.reconciler import Reconciler, logger
from ray.autoscaler.v2.instance_manager.storage import InMemoryStorage
from ray.autoscaler.v2.instance_manager.subscribers.ray_stopper import RayStopError
from ray.autoscaler.v2.scheduler import IResourceScheduler, SchedulingReply
from ray.autoscaler.v2.tests.util import MockSubscriber, create_instance
from ray.core.generated.autoscaler_pb2 import (
    ClusterResourceState,
    GangResourceRequest,
    NodeState,
    NodeStatus,
    ResourceRequest,
)
from ray.core.generated.instance_manager_pb2 import (
    Instance,
    LaunchRequest,
    NodeKind,
    TerminationRequest,
)

s_to_ns = 1 * 1_000_000_000

logger.setLevel("DEBUG")


class MockAutoscalingConfig:
    def __init__(self, configs=None):
        if configs is None:
            configs = {}
        self._configs = configs

    def get_node_type_configs(self):
        return self._configs.get("node_type_configs", {})

    def get_max_num_worker_nodes(self):
        return self._configs.get("max_num_worker_nodes")

    def get_max_num_nodes(self):
        n = self._configs.get("max_num_worker_nodes")
        return n + 1 if n is not None else None

    def get_upscaling_speed(self):
        return self._configs.get("upscaling_speed", 0.0)

    def get_max_concurrent_launches(self):
        return self._configs.get("max_concurrent_launches", 100)

    def get_instance_reconcile_config(self):
        return self._configs.get("instance_reconcile_config", InstanceReconcileConfig())

    def disable_node_updaters(self):
        return self._configs.get("disable_node_updaters", True)

    def worker_rpc_drain(self):
        return self._configs.get("worker_rpc_drain", True)

    def disable_launch_config_check(self):
        return self._configs.get("disable_launch_config_check", False)

    def get_idle_timeout_s(self):
        return self._configs.get("idle_timeout_s", 999)

    def get_idle_timeout_s(self):
        return self._configs.get("idle_timeout_s", 0)

    def disable_launch_config_check(self):
        return self._configs.get("disable_launch_config_check", False)


class MockScheduler(IResourceScheduler):
    def __init__(self, to_launch=None, to_terminate=None):
        if to_launch is None:
            to_launch = []

        if to_terminate is None:
            to_terminate = []

        self.to_launch = to_launch
        self.to_terminate = to_terminate

    def schedule(self, req):
        return SchedulingReply(
            to_launch=self.to_launch,
            to_terminate=self.to_terminate,
        )


@pytest.fixture()
def setup():
    instance_storage = InstanceStorage(
        cluster_id="test_cluster_id",
        storage=InMemoryStorage(),
    )

    mock_subscriber = MockSubscriber()

    instance_manager = InstanceManager(
        instance_storage=instance_storage,
        instance_status_update_subscribers=[mock_subscriber],
    )

    yield instance_manager, instance_storage, mock_subscriber


class TestReconciler:
    @staticmethod
    def _add_instances(instance_storage, instances):
        for instance in instances:
            ok, _ = instance_storage.upsert_instance(instance)
            assert ok

    @staticmethod
    def test_requested_instance_no_op(setup):
        instance_manager, instance_storage, _ = setup
        # Request no timeout yet.
        TestReconciler._add_instances(
            instance_storage,
            [
                create_instance(
                    "i-1",
                    Instance.REQUESTED,
                    launch_request_id="l1",
                    instance_type="type-1",
                    status_times=[(Instance.REQUESTED, time.time_ns())],
                ),
            ],
        )

        Reconciler.reconcile(
            instance_manager,
            scheduler=MockScheduler(),
            cloud_provider=MagicMock(),
            ray_cluster_resource_state=ClusterResourceState(),
            non_terminated_cloud_instances={},
            cloud_provider_errors=[],
            ray_install_errors=[],
            autoscaling_config=MockAutoscalingConfig(),
        )

        instances, _ = instance_storage.get_instances()
        assert len(instances) == 1
        assert instances["i-1"].status == Instance.REQUESTED

    @staticmethod
    def test_requested_instance_to_allocated(setup):
        # When there's a matching cloud instance for the requested instance.
        # The requested instance should be moved to ALLOCATED.
        instance_manager, instance_storage, _ = setup
        TestReconciler._add_instances(
            instance_storage,
            [
                create_instance(
                    "i-1",
                    status=Instance.REQUESTED,
                    instance_type="type-1",
                    status_times=[(Instance.REQUESTED, time.time_ns())],
                    launch_request_id="l1",
                ),
                create_instance(
                    "i-2",
                    status=Instance.REQUESTED,
                    instance_type="type-2",
                    status_times=[(Instance.REQUESTED, time.time_ns())],
                    launch_request_id="l2",
                ),
            ],
        )

        cloud_instances = {
            "c-1": CloudInstance("c-1", "type-1", "", True, NodeKind.WORKER),
        }

        Reconciler.reconcile(
            instance_manager,
            scheduler=MockScheduler(),
            cloud_provider=MagicMock(),
            ray_cluster_resource_state=ClusterResourceState(),
            non_terminated_cloud_instances=cloud_instances,
            cloud_provider_errors=[],
            ray_install_errors=[],
            autoscaling_config=MockAutoscalingConfig(),
        )

        instances, _ = instance_storage.get_instances()

        assert len(instances) == 2
        assert instances["i-1"].status == Instance.ALLOCATED
        assert instances["i-1"].cloud_instance_id == "c-1"
        assert instances["i-2"].status == Instance.REQUESTED

    @staticmethod
    def test_requested_instance_to_allocation_failed(setup):
        """
        Test that the instance should be transitioned to ALLOCATION_FAILED
        when launch error happens.
        """
        instance_manager, instance_storage, _ = setup

        instances = [
            # Should succeed with instance matched.
            create_instance(
                "i-1",
                status=Instance.REQUESTED,
                instance_type="type-1",
                launch_request_id="l1",
            ),
            # Should fail due to launch error.
            create_instance(
                "i-2",
                status=Instance.REQUESTED,
                instance_type="type-2",
                launch_request_id="l1",
            ),
        ]
        TestReconciler._add_instances(instance_storage, instances)

        launch_errors = [
            LaunchNodeError(
                request_id="l1",
                count=1,  # The request failed.
                node_type="type-2",
                timestamp_ns=1,
            )
        ]

        cloud_instances = {
            "c-1": CloudInstance("c-1", "type-1", "", True, NodeKind.WORKER),
        }
        Reconciler.reconcile(
            instance_manager,
            scheduler=MockScheduler(),
            cloud_provider=MagicMock(),
            ray_cluster_resource_state=ClusterResourceState(),
            non_terminated_cloud_instances=cloud_instances,
            cloud_provider_errors=launch_errors,
            ray_install_errors=[],
            autoscaling_config=MockAutoscalingConfig(),
        )

        instances, _ = instance_storage.get_instances()
        assert len(instances) == 2
        assert instances["i-1"].status == Instance.ALLOCATED
        assert instances["i-1"].cloud_instance_id == "c-1"
        assert instances["i-2"].status == Instance.ALLOCATION_FAILED

    @staticmethod
    def test_reconcile_terminated_cloud_instances(setup):

        instance_manager, instance_storage, subscriber = setup

        instances = [
            create_instance(
                "i-1",
                status=Instance.ALLOCATED,
                instance_type="type-1",
                cloud_instance_id="c-1",
            ),
            create_instance(
                "i-2",
                status=Instance.TERMINATING,  # pending terminated, no update
                instance_type="type-2",
                cloud_instance_id="c-2",
            ),
            create_instance(
                "i-3",
                status=Instance.TERMINATED,  # Already terminated, no update
                instance_type="type-2",
                cloud_instance_id="c-3",
            ),
        ]
        TestReconciler._add_instances(instance_storage, instances)

        cloud_instances = {
            "c-2": CloudInstance("c-2", "type-2", "", False, NodeKind.WORKER),
        }

        termination_errors = [
            TerminateNodeError(
                cloud_instance_id="c-2",
                timestamp_ns=1,
                request_id="t1",
            )
        ]
        subscriber.clear()
        Reconciler.reconcile(
            instance_manager,
            scheduler=MockScheduler(),
            cloud_provider=MagicMock(),
            ray_cluster_resource_state=ClusterResourceState(),
            non_terminated_cloud_instances=cloud_instances,
            cloud_provider_errors=termination_errors,
            ray_install_errors=[],
            autoscaling_config=MockAutoscalingConfig(),
        )

        instances, _ = instance_storage.get_instances()
        assert len(instances) == 3
        assert instances["i-1"].status == Instance.TERMINATED
        assert instances["i-2"].status == Instance.TERMINATING
        events = subscriber.events
        assert len(events) == 3

        events_i_1 = subscriber.events_by_id("i-1")
        assert len(events_i_1) == 1
        assert events_i_1[0].new_instance_status == Instance.TERMINATED
        assert events_i_1[0].instance_id == "i-1"

        events_i_2 = subscriber.events_by_id("i-2")
        assert len(events_i_2) == 2
        assert events_i_2[0].new_instance_status == Instance.TERMINATION_FAILED
        assert events_i_2[1].new_instance_status == Instance.TERMINATING

    @staticmethod
    def test_ray_reconciler_no_op(setup):
        instance_manager, instance_storage, subscriber = setup

        im_instances = [
            create_instance(
                "i-1",
                status=Instance.ALLOCATED,
                launch_request_id="l1",
                instance_type="type-1",
                cloud_instance_id="c-1",
            ),
        ]
        cloud_instances = {
            "c-1": CloudInstance("c-1", "type-1", "", True, NodeKind.WORKER),
        }

        TestReconciler._add_instances(instance_storage, im_instances)
        subscriber.clear()

        Reconciler.reconcile(
            instance_manager,
            scheduler=MockScheduler(),
            cloud_provider=MagicMock(),
            ray_cluster_resource_state=ClusterResourceState(),
            non_terminated_cloud_instances=cloud_instances,
            cloud_provider_errors=[],
            ray_install_errors=[],
            autoscaling_config=MockAutoscalingConfig(),
        )

        # Assert no changes.
        assert subscriber.events == []

        # Unknown ray node status - no action.
        ray_nodes = [
            NodeState(node_id=b"r-1", status=NodeStatus.UNSPECIFIED, instance_id="c-1"),
            NodeState(
                node_id=b"r-2", status=NodeStatus.RUNNING, instance_id="c-unknown"
            ),
        ]

        with pytest.raises(ValueError):
            Reconciler.reconcile(
                instance_manager,
                scheduler=MockScheduler(),
                cloud_provider=MagicMock(),
                ray_cluster_resource_state=ClusterResourceState(node_states=ray_nodes),
                non_terminated_cloud_instances=cloud_instances,
                cloud_provider_errors=[],
                ray_install_errors=[],
                autoscaling_config=MockAutoscalingConfig(),
            )

        # Assert no changes.
        assert subscriber.events == []

    @staticmethod
    def test_ray_reconciler_new_ray(setup):
        instance_manager, instance_storage, _ = setup

        # A newly running ray node with matching cloud instance id
        node_states = [
            NodeState(node_id=b"r-1", status=NodeStatus.RUNNING, instance_id="c-1"),
        ]
        im_instances = [
            create_instance("i-1", status=Instance.ALLOCATED, cloud_instance_id="c-1"),
        ]
        cloud_instances = {
            "c-1": CloudInstance("c-1", "type-1", "", True, NodeKind.WORKER),
        }
        TestReconciler._add_instances(instance_storage, im_instances)
        Reconciler.reconcile(
            instance_manager,
            scheduler=MockScheduler(),
            cloud_provider=MagicMock(),
            ray_cluster_resource_state=ClusterResourceState(node_states=node_states),
            non_terminated_cloud_instances=cloud_instances,
            cloud_provider_errors=[],
            ray_install_errors=[],
            autoscaling_config=MockAutoscalingConfig(),
        )

        instances, _ = instance_storage.get_instances()
        assert len(instances) == 1
        assert instances["i-1"].status == Instance.RAY_RUNNING
        assert instances["i-1"].node_id == binary_to_hex(b"r-1")

    @staticmethod
    def test_ray_reconciler_already_ray_running(setup):
        instance_manager, instance_storage, subscriber = setup
        # A running ray node already reconciled.
        TestReconciler._add_instances(
            instance_storage,
            [
                create_instance(
                    "i-1", status=Instance.RAY_RUNNING, cloud_instance_id="c-1"
                ),
                create_instance(
                    "i-2", status=Instance.TERMINATING, cloud_instance_id="c-2"
                ),  # Already reconciled.
            ],
        )
        ray_nodes = [
            NodeState(node_id=b"r-1", status=NodeStatus.IDLE, instance_id="c-1"),
            NodeState(
                node_id=b"r-2", status=NodeStatus.IDLE, instance_id="c-2"
            ),  # Already being stopped
        ]
        cloud_instances = {
            "c-1": CloudInstance("c-1", "type-1", "", True, NodeKind.WORKER),
            "c-2": CloudInstance("c-2", "type-2", "", True, NodeKind.WORKER),
        }

        subscriber.clear()
        Reconciler.reconcile(
            instance_manager,
            scheduler=MockScheduler(),
            cloud_provider=MagicMock(),
            ray_cluster_resource_state=ClusterResourceState(node_states=ray_nodes),
            non_terminated_cloud_instances=cloud_instances,
            cloud_provider_errors=[],
            ray_install_errors=[],
            autoscaling_config=MockAutoscalingConfig(),
        )

        assert len(subscriber.events) == 0

    @staticmethod
    def test_ray_reconciler_stopping_ray(setup):
        instance_manager, instance_storage, _ = setup

        # draining ray nodes
        im_instances = [
            create_instance(
                "i-1", status=Instance.RAY_RUNNING, cloud_instance_id="c-1"
            ),  # To be reconciled.
            create_instance(
                "i-2", status=Instance.RAY_STOPPING, cloud_instance_id="c-2"
            ),  # Already reconciled.
            create_instance(
                "i-3", status=Instance.TERMINATING, cloud_instance_id="c-3"
            ),  # Already reconciled.
        ]

        TestReconciler._add_instances(instance_storage, im_instances)

        ray_nodes = [
            NodeState(node_id=b"r-1", status=NodeStatus.DRAINING, instance_id="c-1"),
            NodeState(node_id=b"r-2", status=NodeStatus.DRAINING, instance_id="c-2"),
            NodeState(node_id=b"r-3", status=NodeStatus.DRAINING, instance_id="c-3"),
        ]
        cloud_instances = {
            "c-1": CloudInstance("c-1", "type-1", "", True, NodeKind.WORKER),
            "c-2": CloudInstance("c-2", "type-2", "", True, NodeKind.WORKER),
            "c-3": CloudInstance("c-3", "type-3", "", True, NodeKind.WORKER),
        }

        Reconciler.reconcile(
            instance_manager,
            scheduler=MockScheduler(),
            cloud_provider=MagicMock(),
            ray_cluster_resource_state=ClusterResourceState(node_states=ray_nodes),
            non_terminated_cloud_instances=cloud_instances,
            cloud_provider_errors=[],
            ray_install_errors=[],
            autoscaling_config=MockAutoscalingConfig(),
        )

        instances, _ = instance_storage.get_instances()
        assert len(instances) == 3
        assert instances["i-1"].status == Instance.RAY_STOPPING
        assert instances["i-2"].status == Instance.RAY_STOPPING
        assert instances["i-3"].status == Instance.TERMINATING

    @staticmethod
    def test_ray_reconciler_stopped_ray(setup):
        instance_manager, instance_storage, _ = setup

        # dead ray nodes
        im_instances = [
            create_instance(
                "i-1", status=Instance.ALLOCATED, cloud_instance_id="c-1"
            ),  # To be reconciled.
            create_instance(
                "i-2", status=Instance.RAY_STOPPING, cloud_instance_id="c-2"
            ),  # To be reconciled.
            create_instance(
                "i-3", status=Instance.TERMINATING, cloud_instance_id="c-3"
            ),  # Already reconciled.
        ]
        TestReconciler._add_instances(instance_storage, im_instances)

        ray_nodes = [
            NodeState(node_id=b"r-1", status=NodeStatus.DEAD, instance_id="c-1"),
            NodeState(node_id=b"r-2", status=NodeStatus.DEAD, instance_id="c-2"),
            NodeState(node_id=b"r-3", status=NodeStatus.DEAD, instance_id="c-3"),
        ]

        cloud_instances = {
            "c-1": CloudInstance("c-1", "type-1", "", True, NodeKind.WORKER),
            "c-2": CloudInstance("c-2", "type-2", "", True, NodeKind.WORKER),
            "c-3": CloudInstance("c-3", "type-3", "", True, NodeKind.WORKER),
        }

        Reconciler.reconcile(
            instance_manager,
            scheduler=MockScheduler(),
            cloud_provider=MagicMock(),
            ray_cluster_resource_state=ClusterResourceState(node_states=ray_nodes),
            non_terminated_cloud_instances=cloud_instances,
            cloud_provider_errors=[],
            ray_install_errors=[],
            autoscaling_config=MockAutoscalingConfig(),
        )

        instances, _ = instance_storage.get_instances()
        assert len(instances) == 3
        assert instances["i-1"].status == Instance.TERMINATING
        assert instances["i-2"].status == Instance.TERMINATING
        assert instances["i-3"].status == Instance.TERMINATING

    @staticmethod
    def test_reconcile_ray_installer_failures(setup):
        instance_manager, instance_storage, _ = setup

        # dead ray nodes
        im_instances = [
            create_instance(
                "i-1", status=Instance.RAY_INSTALLING, cloud_instance_id="c-1"
            ),  # To be reconciled.
        ]
        TestReconciler._add_instances(instance_storage, im_instances)

        ray_install_errors = [
            RayInstallError(
                im_instance_id="i-1",
                details="failed to install",
            )
        ]

        cloud_instances = {
            "c-1": CloudInstance("c-1", "type-1", "", True, NodeKind.WORKER),
        }

        Reconciler.reconcile(
            instance_manager,
            scheduler=MockScheduler(),
            cloud_provider=MagicMock(),
            ray_cluster_resource_state=ClusterResourceState(node_states=[]),
            non_terminated_cloud_instances=cloud_instances,
            cloud_provider_errors=[],
            ray_install_errors=ray_install_errors,
            autoscaling_config=MockAutoscalingConfig(),
        )

        instances, _ = instance_storage.get_instances()
        assert len(instances) == 1
        assert instances["i-1"].status == Instance.TERMINATING

    @staticmethod
    def test_draining_ray_node_also_terminated(setup):
        """
        A draining ray node due to a cloud instance termination should also
        transition the instance to TERMINATED.
        """

        instance_manager, instance_storage, _ = setup

        im_instances = [
            create_instance(
                "i-1", status=Instance.RAY_RUNNING, cloud_instance_id="c-1"
            ),  # To be reconciled.
            create_instance(
                "i-2", status=Instance.RAY_RUNNING, cloud_instance_id="c-2"
            ),  # To be reconciled.
        ]
        TestReconciler._add_instances(instance_storage, im_instances)

        ray_nodes = [
            NodeState(node_id=b"r-1", status=NodeStatus.DEAD, instance_id="c-1"),
            NodeState(node_id=b"r-2", status=NodeStatus.DRAINING, instance_id="c-2"),
        ]

        cloud_instances = {
            # Terminated cloud instance.
        }

        Reconciler.reconcile(
            instance_manager,
            scheduler=MockScheduler(),
            cloud_provider=MagicMock(),
            ray_cluster_resource_state=ClusterResourceState(node_states=ray_nodes),
            non_terminated_cloud_instances=cloud_instances,
            cloud_provider_errors=[],
            ray_install_errors=[],
            autoscaling_config=MockAutoscalingConfig(),
        )

        instances, _ = instance_storage.get_instances()
        assert len(instances) == 2
        assert instances["i-1"].status == Instance.TERMINATED
        assert instances["i-2"].status == Instance.TERMINATED

    @staticmethod
    @pytest.mark.parametrize(
        "max_concurrent_launches,num_allocated,num_requested",
        [
            (1, 0, 0),
            (10, 0, 0),
            (1, 0, 1),
            (1, 1, 0),
            (10, 1, 0),
            (10, 0, 1),
            (10, 5, 5),
        ],
    )
    @pytest.mark.parametrize(
        "upscaling_speed",
        [0.0, 0.1, 0.5, 1.0, 100.0],
    )
    def test_max_concurrent_launches(
        max_concurrent_launches, num_allocated, num_requested, upscaling_speed, setup
    ):
        instance_manager, instance_storage, subscriber = setup
        next_id = 0

        # Add some allocated instances.
        cloud_instances = {}
        for _ in range(num_allocated):
            instance = create_instance(
                str(next_id),
                status=Instance.ALLOCATED,
                instance_type="type-1",
                cloud_instance_id=f"c-{next_id}",
            )
            next_id += 1
            cloud_instances[instance.cloud_instance_id] = CloudInstance(
                instance.cloud_instance_id, "type-1", "", True, NodeKind.WORKER
            )
            TestReconciler._add_instances(instance_storage, [instance])

        # Add some requested instances.
        for _ in range(num_requested):
            instance = create_instance(
                str(next_id),
                status=Instance.REQUESTED,
                instance_type="type-1",
                launch_request_id="l-1",
            )
            TestReconciler._add_instances(instance_storage, [instance])
            next_id += 1

        # Add many queued instances.
        queued_instances = [
            create_instance(
                str(i + next_id), status=Instance.QUEUED, instance_type="type-1"
            )
            for i in range(1000)
        ]
        TestReconciler._add_instances(instance_storage, queued_instances)

        num_desired_upscale = max(1, upscaling_speed * (num_requested + num_allocated))
        expected_launch_num = min(
            num_desired_upscale,
            max(0, max_concurrent_launches - num_requested),  # global limit
        )

        subscriber.clear()
        Reconciler.reconcile(
            instance_manager=instance_manager,
            scheduler=MockScheduler(),
            cloud_provider=MagicMock(),
            ray_cluster_resource_state=ClusterResourceState(),
            non_terminated_cloud_instances=cloud_instances,
            cloud_provider_errors=[],
            ray_install_errors=[],
            autoscaling_config=MockAutoscalingConfig(
                configs={
                    "upscaling_speed": upscaling_speed,
                    "max_concurrent_launches": max_concurrent_launches,
                }
            ),
        )
        instances, _ = instance_storage.get_instances()
        assert len(subscriber.events) == expected_launch_num
        for event in subscriber.events:
            assert event.new_instance_status == Instance.REQUESTED
            assert (
                event.launch_request_id
                == instances[event.instance_id].launch_request_id
            )
            assert event.instance_type == "type-1"

    @staticmethod
    @mock.patch("time.time_ns")
    def test_stuck_instances_requested(mock_time_ns, setup):
        instance_manager, instance_storage, subscriber = setup
        cur_time_s = 10
        mock_time_ns.return_value = cur_time_s * s_to_ns

        reconcile_config = InstanceReconcileConfig(
            request_status_timeout_s=5,
            max_num_retry_request_to_allocate=1,  # max 1 retry.
        )

        instances = [
            create_instance(
                "no-update",
                Instance.REQUESTED,
                status_times=[(Instance.REQUESTED, 9 * s_to_ns)],
                launch_request_id="l1",
            ),
            create_instance(
                "retry",
                Instance.REQUESTED,
                status_times=[(Instance.REQUESTED, 2 * s_to_ns)],
                launch_request_id="l2",
            ),
            create_instance(
                "failed",
                Instance.REQUESTED,
                status_times=[
                    (Instance.REQUESTED, 1 * s_to_ns),
                    (Instance.REQUESTED, 2 * s_to_ns),  # This is a retry.
                ],
                launch_request_id="l3",
            ),
        ]

        TestReconciler._add_instances(instance_storage, instances)

        Reconciler.reconcile(
            instance_manager=instance_manager,
            scheduler=MockScheduler(),
            cloud_provider=MagicMock(),
            ray_cluster_resource_state=ClusterResourceState(),
            non_terminated_cloud_instances={},
            cloud_provider_errors=[],
            ray_install_errors=[],
            autoscaling_config=MockAutoscalingConfig(
                configs={
                    "instance_reconcile_config": reconcile_config,
                    "max_concurrent_launches": 0,  # prevent launches
                }
            ),
        )

        instances, _ = instance_storage.get_instances()
        assert instances["no-update"].status == Instance.REQUESTED
        assert instances["retry"].status == Instance.QUEUED
        assert instances["failed"].status == Instance.ALLOCATION_FAILED

    @staticmethod
    @mock.patch("time.time_ns")
    def test_stuck_instances_ray_stop_requested(mock_time_ns, setup):
        instance_manager, instance_storage, subscriber = setup
        timeout_s = 5
        cur_time_s = 20
        mock_time_ns.return_value = cur_time_s * s_to_ns

        config = InstanceReconcileConfig(
            ray_stop_requested_status_timeout_s=timeout_s,
        )
        cur_status = Instance.RAY_STOP_REQUESTED

        instances = [
            create_instance(
                "no-update",
                cur_status,
                status_times=[(cur_status, (cur_time_s - timeout_s + 1) * s_to_ns)],
                ray_node_id="r-1",
            ),
            create_instance(
                "updated",
                cur_status,
                status_times=[(cur_status, (cur_time_s - timeout_s - 1) * s_to_ns)],
                ray_node_id="r-2",
            ),
        ]

        TestReconciler._add_instances(instance_storage, instances)

        Reconciler.reconcile(
            instance_manager=instance_manager,
            scheduler=MockScheduler(),
            cloud_provider=MagicMock(),
            ray_cluster_resource_state=ClusterResourceState(),
            non_terminated_cloud_instances={},
            cloud_provider_errors=[],
            ray_install_errors=[],
            autoscaling_config=MockAutoscalingConfig(
                configs={
                    "instance_reconcile_config": config,
                    "max_concurrent_launches": 0,  # prevent launches
                }
            ),
        )

        instances, _ = instance_storage.get_instances()
        assert instances["no-update"].status == cur_status
        assert instances["updated"].status == Instance.RAY_RUNNING

    @staticmethod
    @mock.patch("time.time_ns")
    def test_ray_stop_requested_fail(mock_time_ns, setup):
        # Test that the instance should be transitioned to RAY_RUNNING
        # when the ray stop request fails.

        instance_manager, instance_storage, _ = setup
        mock_time_ns.return_value = 10 * s_to_ns

        instances = [
            create_instance(
                "i-1",
                status=Instance.RAY_STOP_REQUESTED,
                ray_node_id=binary_to_hex(b"r-1"),
                cloud_instance_id="c-1",
                status_times=[(Instance.RAY_STOP_REQUESTED, 10 * s_to_ns)],
            ),
            create_instance(
                "i-2",
                status=Instance.RAY_STOP_REQUESTED,
                ray_node_id=binary_to_hex(b"r-2"),
                cloud_instance_id="c-2",
                status_times=[(Instance.RAY_STOP_REQUESTED, 10 * s_to_ns)],
            ),
        ]

        ray_nodes = [
            NodeState(node_id=b"r-1", status=NodeStatus.RUNNING, instance_id="c-1"),
            NodeState(node_id=b"r-2", status=NodeStatus.RUNNING, instance_id="c-2"),
        ]

        ray_stop_errors = [
            RayStopError(im_instance_id="i-1"),
        ]

        cloud_instances = {
            "c-1": CloudInstance("c-1", "type-1", "", True, NodeKind.WORKER),
            "c-2": CloudInstance("c-2", "type-2", "", True, NodeKind.WORKER),
        }

        TestReconciler._add_instances(instance_storage, instances)

        Reconciler.reconcile(
            instance_manager=instance_manager,
            scheduler=MockScheduler(),
            cloud_provider=MagicMock(),
            ray_cluster_resource_state=ClusterResourceState(node_states=ray_nodes),
            non_terminated_cloud_instances=cloud_instances,
            cloud_provider_errors=[],
            ray_install_errors=[],
            ray_stop_errors=ray_stop_errors,
            autoscaling_config=MockAutoscalingConfig(),
        )

        instances, _ = instance_storage.get_instances()
        assert len(instances) == 2
        assert instances["i-1"].status == Instance.RAY_RUNNING
        assert instances["i-2"].status == Instance.RAY_STOP_REQUESTED

    @staticmethod
    @mock.patch("time.time_ns")
    @pytest.mark.parametrize(
        "cur_status,expect_status",
        [
            (Instance.ALLOCATED, Instance.TERMINATING),
            (Instance.RAY_INSTALLING, Instance.TERMINATING),
            (Instance.TERMINATING, Instance.TERMINATING),
        ],
    )
    def test_stuck_instances(mock_time_ns, cur_status, expect_status, setup):
        instance_manager, instance_storage, subscriber = setup
        timeout_s = 5
        cur_time_s = 20
        mock_time_ns.return_value = cur_time_s * s_to_ns
        config = InstanceReconcileConfig(
            allocate_status_timeout_s=timeout_s,
            terminating_status_timeout_s=timeout_s,
            ray_install_status_timeout_s=timeout_s,
        )
        instances = [
            create_instance(
                "no-update",
                cur_status,
                status_times=[(cur_status, (cur_time_s - timeout_s + 1) * s_to_ns)],
<<<<<<< HEAD
=======
                instance_type="type-1",
>>>>>>> 7d3b2b86
                cloud_instance_id="c-1",
            ),
            create_instance(
                "updated",
                cur_status,
                status_times=[(cur_status, (cur_time_s - timeout_s - 1) * s_to_ns)],
<<<<<<< HEAD
=======
                instance_type="type-1",
>>>>>>> 7d3b2b86
                cloud_instance_id="c-2",
            ),
        ]

        cloud_instances = {
            "c-1": CloudInstance("c-1", "type-1", "", True, NodeKind.WORKER),
            "c-2": CloudInstance("c-2", "type-1", "", True, NodeKind.WORKER),
        }

        TestReconciler._add_instances(instance_storage, instances)

        Reconciler.reconcile(
            instance_manager=instance_manager,
            scheduler=MockScheduler(),
            cloud_provider=MagicMock(),
            ray_cluster_resource_state=ClusterResourceState(),
            non_terminated_cloud_instances=cloud_instances,
            cloud_provider_errors=[],
            ray_install_errors=[],
            autoscaling_config=MockAutoscalingConfig(
                configs={
                    "instance_reconcile_config": config,
                    "max_concurrent_launches": 0,  # prevent launches
                }
            ),
        )

        instances, _ = instance_storage.get_instances()
        assert instances["no-update"].status == cur_status
        assert instances["updated"].status == expect_status

    @staticmethod
    @mock.patch("time.time_ns")
    @pytest.mark.parametrize(
        "status",
        [
            Instance.InstanceStatus.Name(Instance.RAY_STOPPING),
            Instance.InstanceStatus.Name(Instance.QUEUED),
        ],
    )
    def test_warn_stuck_transient_instances(mock_time_ns, status, setup):
        instance_manager, instance_storage, subscriber = setup
        cur_time_s = 10
        mock_time_ns.return_value = cur_time_s * s_to_ns
        timeout_s = 5
        status = Instance.InstanceStatus.Value(status)

        config = InstanceReconcileConfig(
            transient_status_warn_interval_s=timeout_s,
        )
        # TODO: we are only mocking the necessary fields for testing.
        # Probably better to have a more comprehensive mocker for instance
        # of various statuses.
        instances = [
            create_instance(
                "no-warn",
                status,
                status_times=[(status, (cur_time_s - timeout_s + 1) * s_to_ns)],
                cloud_instance_id="c-1" if status != Instance.QUEUED else "",
                instance_type="type-1",
            ),
            create_instance(
                "warn",
                status,
                status_times=[(status, (cur_time_s - timeout_s - 1) * s_to_ns)],
                cloud_instance_id="c-2" if status != Instance.QUEUED else "",
                instance_type="type-1",
            ),
        ]
        TestReconciler._add_instances(instance_storage, instances)
        mock_logger = mock.MagicMock()

        cloud_instances = {
            "c-1": CloudInstance("c-1", "type-1", "", True, NodeKind.WORKER),
            "c-2": CloudInstance("c-2", "type-1", "", True, NodeKind.WORKER),
        }

        Reconciler.reconcile(
            instance_manager=instance_manager,
            scheduler=MockScheduler(),
            cloud_provider=MagicMock(),
            ray_cluster_resource_state=ClusterResourceState(),
            non_terminated_cloud_instances=cloud_instances
            if status != Instance.QUEUED
            else {},
            cloud_provider_errors=[],
            ray_install_errors=[],
            autoscaling_config=MockAutoscalingConfig(
                configs={
                    "instance_reconcile_config": config,
                    "max_concurrent_launches": 0,  # prevent launches
                }
            ),
            _logger=mock_logger,
        )

        assert mock_logger.warning.call_count == 1

    @staticmethod
    @mock.patch("time.time_ns")
    def test_stuck_instances_no_op(mock_time_ns, setup):
        instance_manager, instance_storage, subscriber = setup
        # Large enough to not trigger any timeouts
        mock_time_ns.return_value = 999999 * s_to_ns

        config = InstanceReconcileConfig()

        all_status = set(Instance.InstanceStatus.values())
        reconciled_stuck_statuses = {
            Instance.REQUESTED,
            Instance.ALLOCATED,
            Instance.RAY_INSTALLING,
            Instance.TERMINATING,
            Instance.RAY_STOP_REQUESTED,
        }

        transient_statuses = {
            Instance.RAY_STOPPING,
            Instance.RAY_INSTALL_FAILED,
            Instance.RAY_STOPPED,
            Instance.TERMINATION_FAILED,
            Instance.QUEUED,
        }
        no_op_statuses = all_status - reconciled_stuck_statuses - transient_statuses

        for status in no_op_statuses:
            instances = [
                create_instance(
                    f"no-op-{status}",
                    status,
                    status_times=[(status, 1 * s_to_ns)],
                ),
            ]
            TestReconciler._add_instances(instance_storage, instances)

        subscriber.clear()
        mock_logger = mock.MagicMock()
        Reconciler.reconcile(
            instance_manager=instance_manager,
            scheduler=MockScheduler(),
            cloud_provider=MagicMock(),
            ray_cluster_resource_state=ClusterResourceState(),
            non_terminated_cloud_instances={},
            cloud_provider_errors=[],
            ray_install_errors=[],
            autoscaling_config=MockAutoscalingConfig(
                configs={
                    "instance_reconcile_config": config,
                    "max_concurrent_launches": 0,  # prevent launches
                }
            ),
            _logger=mock_logger,
        )

        assert subscriber.events == []
        assert mock_logger.warning.call_count == 0

    @staticmethod
    @pytest.mark.parametrize(
        "status,expected_running",
        [(Instance.RAY_RUNNING, True), (Instance.ALLOCATED, False)],
        ids=["ray_running", "allocated"],
    )
    def test_is_head_node_running(status, expected_running, setup):
        instance_manager, instance_storage, subscriber = setup

        instances = [
            create_instance(
                "i-1",
                status=status,
                cloud_instance_id="c-1",
                node_kind=NodeKind.HEAD,
            ),
        ]

        TestReconciler._add_instances(instance_storage, instances)
        assert Reconciler._is_head_node_running(instance_manager) is expected_running

    @staticmethod
    @pytest.mark.parametrize(
        "worker_rpc_drain",
        [True, False],
        ids=["worker_rpc_drain", "no_ray_stop"],
    )
    def test_scaling_updates(setup, worker_rpc_drain):
        """
        Tests that new instances should be launched due to autoscaling
        decisions, and existing instances should be terminated if needed.
        """
        instance_manager, instance_storage, _ = setup

        im_instances = [
            create_instance(
                "head",
                status=Instance.RAY_RUNNING,
                cloud_instance_id="c-0",
                ray_node_id=binary_to_hex(b"r-0"),
                node_kind=NodeKind.HEAD,
            ),
            create_instance(
                "i-1",
                status=Instance.RAY_RUNNING,
                cloud_instance_id="c-1",
                ray_node_id=binary_to_hex(b"r-1"),
                node_kind=NodeKind.WORKER,
            ),  # To be reconciled.
        ]
        TestReconciler._add_instances(instance_storage, im_instances)

        ray_nodes = [
            NodeState(node_id=b"r-0", status=NodeStatus.RUNNING, instance_id="c-1"),
            NodeState(node_id=b"r-1", status=NodeStatus.RUNNING, instance_id="c-1"),
        ]

        cloud_instances = {
            "c-0": CloudInstance("c-0", "head", "", True, NodeKind.HEAD),
            "c-1": CloudInstance("c-1", "type-1", "", True, NodeKind.WORKER),
        }

        mock_scheduler = MagicMock()
        mock_scheduler.schedule.return_value = SchedulingReply(
            to_launch=[
                LaunchRequest(instance_type="type-1", count=2),
            ],
            to_terminate=[
                TerminationRequest(
                    id="t1",
                    ray_node_id="r-1",
                    instance_id="i-1",
                    cause=TerminationRequest.Cause.IDLE,
                    idle_duration_ms=1000,
                )
            ],
            infeasible_gang_resource_requests=[
                GangResourceRequest(
                    requests=[ResourceRequest(resources_bundle={"CPU": 1})]
                )
            ],
        )

        state = Reconciler.reconcile(
            instance_manager=instance_manager,
            scheduler=mock_scheduler,
            cloud_provider=MagicMock(),
            ray_cluster_resource_state=ClusterResourceState(node_states=ray_nodes),
            non_terminated_cloud_instances=cloud_instances,
            cloud_provider_errors=[],
            ray_install_errors=[],
            autoscaling_config=MockAutoscalingConfig(
                configs={
                    "max_concurrent_launches": 0,  # don't launch anything.
                    "worker_rpc_drain": worker_rpc_drain,
                }
            ),
        )

        instances, _ = instance_storage.get_instances()

        assert len(instances) == 3 + 1  # for head node
        for id, instance in instances.items():
            if id == "head":
                assert instance.status == Instance.RAY_RUNNING
            elif id == "i-1":
                assert (
                    instance.status == Instance.RAY_STOP_REQUESTED
                    if worker_rpc_drain
                    else Instance.TERMINATING
                )
            else:
                assert instance.status == Instance.QUEUED
                assert instance.instance_type == "type-1"

        assert len(state.infeasible_gang_resource_requests) == 1

    @staticmethod
    def test_terminating_instances(setup):
        instance_manager, instance_storage, subscriber = setup

        instances = [
            create_instance(
                "i-1",
                status=Instance.RAY_STOPPED,
                cloud_instance_id="c-1",
            ),
            create_instance(
                "i-2",
                status=Instance.RAY_INSTALL_FAILED,
                cloud_instance_id="c-2",
            ),
            create_instance(
                "i-3",
                status=Instance.TERMINATION_FAILED,
                cloud_instance_id="c-3",
            ),
        ]

        cloud_instances = {
            "c-1": CloudInstance("c-1", "type-1", "", True, NodeKind.WORKER),
            "c-2": CloudInstance("c-2", "type-2", "", True, NodeKind.WORKER),
            "c-3": CloudInstance("c-3", "type-3", "", True, NodeKind.WORKER),
        }

        TestReconciler._add_instances(instance_storage, instances)

        Reconciler.reconcile(
            instance_manager=instance_manager,
            scheduler=MockScheduler(),
            cloud_provider=MagicMock(),
            ray_cluster_resource_state=ClusterResourceState(),
            non_terminated_cloud_instances=cloud_instances,
            cloud_provider_errors=[],
            ray_install_errors=[],
            autoscaling_config=MockAutoscalingConfig(),
        )

        instances, _ = instance_storage.get_instances()
        assert instances["i-1"].status == Instance.TERMINATING
        assert instances["i-2"].status == Instance.TERMINATING
        assert instances["i-3"].status == Instance.TERMINATING

    @staticmethod
    @pytest.mark.parametrize(
        "disable_node_updaters",
        [True, False],
    )
    @pytest.mark.parametrize(
        "cloud_instance_running",
        [True, False],
    )
    def test_ray_install(disable_node_updaters, cloud_instance_running, setup):
        instance_manager, instance_storage, _ = setup

        instances = [
            create_instance(
                "i-1",
                status=Instance.ALLOCATED,
                instance_type="type-1",
                launch_request_id="l1",
                cloud_instance_id="c-1",
            ),
        ]

        cloud_instances = {
            "c-1": CloudInstance(
                "c-1", "type-1", "", cloud_instance_running, NodeKind.WORKER
            ),
        }

        TestReconciler._add_instances(instance_storage, instances)

        Reconciler.reconcile(
            instance_manager=instance_manager,
            scheduler=MockScheduler(),
            cloud_provider=MagicMock(),
            ray_cluster_resource_state=ClusterResourceState(),
            non_terminated_cloud_instances=cloud_instances,
            cloud_provider_errors=[],
            ray_install_errors=[],
            autoscaling_config=MockAutoscalingConfig(
                configs={
                    "disable_node_updaters": disable_node_updaters,
                }
            ),
        )

        instances, _ = instance_storage.get_instances()
        if disable_node_updaters or not cloud_instance_running:
            assert instances["i-1"].status == Instance.ALLOCATED
        else:
            assert instances["i-1"].status == Instance.RAY_INSTALLING

    @staticmethod
    @mock.patch("time.time_ns")
    def test_autoscaler_state(mock_time_ns, setup):
        instance_manager, instance_storage, _ = setup
        mock_time_ns.return_value = 5

        instances = [
            create_instance(
                "head",
                status=Instance.RAY_RUNNING,
                cloud_instance_id="c-0",
                ray_node_id=binary_to_hex(b"r-0"),
                node_kind=NodeKind.HEAD,
            ),
            create_instance(
                "i-1",
                status=Instance.ALLOCATED,
                instance_type="type-1",
                cloud_instance_id="c-1",
                launch_request_id="l1",
                status_times=[
                    (Instance.QUEUED, 0),
                    (Instance.REQUESTED, 1),
                    (Instance.ALLOCATED, 2),
                ],
            ),
            # requested instance
            create_instance(
                "i-2",
                status=Instance.REQUESTED,
                instance_type="type-2",
                launch_request_id="l2",
                status_times=[(Instance.QUEUED, 0), (Instance.REQUESTED, 1)],
            ),
            # queued instance
            create_instance(
                "i-3",
                status=Instance.QUEUED,
                instance_type="type-3",
                launch_request_id="l3",
                status_times=[
                    (Instance.QUEUED, 0),
                ],
            ),
            # allocation failed
            create_instance(
                "i-4",
                status=Instance.ALLOCATION_FAILED,
                instance_type="type-4",
                launch_request_id="l4",
                status_times=[
                    (Instance.QUEUED, 0),
                    (Instance.REQUESTED, 1),
                    (Instance.ALLOCATION_FAILED, 2),
                ],
            ),
            # ray installing
            create_instance(
                "i-5",
                status=Instance.RAY_INSTALLING,
                instance_type="type-5",
                launch_request_id="l5",
                cloud_instance_id="c-5",
                status_times=[
                    (Instance.QUEUED, 0),
                    (Instance.REQUESTED, 1),
                    (Instance.ALLOCATED, 2),
                    (Instance.RAY_INSTALLING, 3),
                ],
            ),
        ]

        cloud_instances = {
            "c-0": CloudInstance("c-0", "head", "", True, NodeKind.HEAD),
            "c-1": CloudInstance("c-1", "type-1", "", True, NodeKind.WORKER),
            "c-5": CloudInstance("c-5", "type-5", "", True, NodeKind.WORKER),
        }

        TestReconciler._add_instances(instance_storage, instances)

        mock_scheduler = MagicMock()
        mock_scheduler.schedule.return_value = SchedulingReply(
            to_launch=[],
            to_terminate=[],
            infeasible_gang_resource_requests=[
                GangResourceRequest(
                    requests=[ResourceRequest(resources_bundle={"CPU": 1})]
                )
            ],
            infeasible_resource_requests=[ResourceRequest(resources_bundle={"CPU": 1})],
        )

        autoscaling_state = Reconciler.reconcile(
            instance_manager=instance_manager,
            scheduler=mock_scheduler,
            cloud_provider=MagicMock(),
            ray_cluster_resource_state=ClusterResourceState(
                cluster_resource_state_version=1,
            ),
            non_terminated_cloud_instances=cloud_instances,
            cloud_provider_errors=[],
            ray_install_errors=[],
            autoscaling_config=MockAutoscalingConfig(
                configs={
                    "max_concurrent_launches": 0,  # don't launch anything.
                }
            ),
        )

        assert autoscaling_state.last_seen_cluster_resource_state_version == 1
        assert len(autoscaling_state.infeasible_gang_resource_requests) == 1
        assert len(autoscaling_state.infeasible_resource_requests) == 1
        assert len(autoscaling_state.pending_instances) == 2
        pending_instances = {i.instance_id for i in autoscaling_state.pending_instances}
        assert pending_instances == {"i-1", "i-5"}
        pending_instance_requests = defaultdict(int)
        for r in autoscaling_state.pending_instance_requests:
            pending_instance_requests[r.ray_node_type_name] += r.count
        failed_instance_requests = defaultdict(int)
        for r in autoscaling_state.failed_instance_requests:
            failed_instance_requests[r.ray_node_type_name] += r.count
        assert pending_instance_requests == {"type-2": 1, "type-3": 1}
        assert failed_instance_requests == {"type-4": 1}

    @staticmethod
    def test_extra_cloud_instances(setup):
        """
        Test that extra cloud instances should be terminated.
        """
        instance_manager, instance_storage, subscriber = setup

        im_instances = [
            create_instance(
                "i-1", status=Instance.RAY_RUNNING, cloud_instance_id="c-1"
            ),  # To be reconciled.
        ]
        TestReconciler._add_instances(instance_storage, im_instances)

        ray_nodes = [
            NodeState(node_id=b"r-1", status=NodeStatus.RUNNING, instance_id="c-1"),
        ]

        cloud_instances = {
            "c-1": CloudInstance("c-1", "type-1", "", True, NodeKind.WORKER),
            "c-2": CloudInstance("c-2", "type-2", "", True, NodeKind.WORKER),  # Extra
        }

        subscriber.clear()
        Reconciler.reconcile(
            instance_manager,
            scheduler=MockScheduler(),
            cloud_provider=MagicMock(),
            ray_cluster_resource_state=ClusterResourceState(node_states=ray_nodes),
            non_terminated_cloud_instances=cloud_instances,
            cloud_provider_errors=[],
            ray_install_errors=[],
            autoscaling_config=MockAutoscalingConfig(),
        )

        assert len(subscriber.events) == 1
        assert subscriber.events[0].new_instance_status == Instance.ALLOCATED
        assert subscriber.events[0].cloud_instance_id == "c-2"
        assert subscriber.events[0].instance_type == "type-2"

        instances, _ = instance_storage.get_instances()
        assert len(instances) == 2
        statuses = {instance.status for instance in instances.values()}
        assert statuses == {Instance.RAY_RUNNING, Instance.ALLOCATED}


if __name__ == "__main__":
    if os.environ.get("PARALLEL_CI"):
        sys.exit(pytest.main(["-n", "auto", "--boxed", "-vs", __file__]))
    else:
        sys.exit(pytest.main(["-sv", __file__]))<|MERGE_RESOLUTION|>--- conflicted
+++ resolved
@@ -918,20 +918,14 @@
                 "no-update",
                 cur_status,
                 status_times=[(cur_status, (cur_time_s - timeout_s + 1) * s_to_ns)],
-<<<<<<< HEAD
-=======
                 instance_type="type-1",
->>>>>>> 7d3b2b86
                 cloud_instance_id="c-1",
             ),
             create_instance(
                 "updated",
                 cur_status,
                 status_times=[(cur_status, (cur_time_s - timeout_s - 1) * s_to_ns)],
-<<<<<<< HEAD
-=======
                 instance_type="type-1",
->>>>>>> 7d3b2b86
                 cloud_instance_id="c-2",
             ),
         ]
