# coding: utf-8
import os
import sys
import time

import pytest

import mock
from mock import MagicMock

from ray.autoscaler.v2.instance_manager.config import InstanceReconcileConfig
from ray.autoscaler.v2.instance_manager.instance_manager import InstanceManager
from ray.autoscaler.v2.instance_manager.instance_storage import InstanceStorage
from ray.autoscaler.v2.instance_manager.node_provider import (  # noqa
    CloudInstance,
    LaunchNodeError,
    TerminateNodeError,
)
from ray.autoscaler.v2.instance_manager.ray_installer import RayInstallError
from ray.autoscaler.v2.instance_manager.reconciler import Reconciler, logger
from ray.autoscaler.v2.instance_manager.storage import InMemoryStorage
from ray.autoscaler.v2.scheduler import IResourceScheduler, SchedulingReply
from ray.autoscaler.v2.tests.util import MockSubscriber, create_instance
from ray.core.generated.autoscaler_pb2 import (
    ClusterResourceState,
    NodeState,
    NodeStatus,
)
from ray.core.generated.instance_manager_pb2 import Instance, NodeKind

s_to_ns = 1 * 1_000_000_000

logger.setLevel("DEBUG")


class MockAutoscalingConfig:
    def __init__(self, configs=None):
        if configs is None:
            configs = {}
        self._configs = configs

    def get_node_type_configs(self):
        return self._configs.get("node_type_configs", {})

    def get_max_num_worker_nodes(self):
        return self._configs.get("max_num_worker_nodes")

    def get_upscaling_speed(self):
        return self._configs.get("upscaling_speed", 0.0)

    def get_max_concurrent_launches(self):
        return self._configs.get("max_concurrent_launches", 100)

    def get_instance_reconcile_config(self):
        return self._configs.get("instance_reconcile_config", InstanceReconcileConfig())

    def skip_ray_install(self):
        return self._configs.get("skip_ray_install", False)


class MockScheduler(IResourceScheduler):
    def __init__(self, to_launch=None, to_terminate=None):
        if to_launch is None:
            to_launch = []

        if to_terminate is None:
            to_terminate = []

        self.to_launch = to_launch
        self.to_terminate = to_terminate

    def schedule(self, req):
        return SchedulingReply(
            to_launch=self.to_launch,
            to_terminate=self.to_terminate,
        )


@pytest.fixture()
def setup():
    instance_storage = InstanceStorage(
        cluster_id="test_cluster_id",
        storage=InMemoryStorage(),
    )

    mock_subscriber = MockSubscriber()

    instance_manager = InstanceManager(
        instance_storage=instance_storage,
        instance_status_update_subscribers=[mock_subscriber],
    )

    yield instance_manager, instance_storage, mock_subscriber


class TestReconciler:
    @staticmethod
    def _add_instances(instance_storage, instances):
        for instance in instances:
            ok, _ = instance_storage.upsert_instance(instance)
            assert ok

    @staticmethod
    def test_requested_instance_no_op(setup):
        instance_manager, instance_storage, _ = setup
        # Request no timeout yet.
        TestReconciler._add_instances(
            instance_storage,
            [
                create_instance(
                    "i-1",
                    Instance.REQUESTED,
                    launch_request_id="l1",
                    instance_type="type-1",
                    status_times=[(Instance.REQUESTED, time.time_ns())],
                ),
            ],
        )

        Reconciler.reconcile(
            instance_manager,
            scheduler=MockScheduler(),
            cloud_provider=MagicMock(),
            ray_cluster_resource_state=ClusterResourceState(),
            non_terminated_cloud_instances={},
            cloud_provider_errors=[],
            ray_install_errors=[],
            autoscaling_config=MockAutoscalingConfig(),
        )

        instances, _ = instance_storage.get_instances()
        assert len(instances) == 1
        assert instances["i-1"].status == Instance.REQUESTED

    @staticmethod
    def test_requested_instance_to_allocated(setup):
        # When there's a matching cloud instance for the requested instance.
        # The requested instance should be moved to ALLOCATED.
        instance_manager, instance_storage, _ = setup
        TestReconciler._add_instances(
            instance_storage,
            [
                create_instance(
                    "i-1",
                    status=Instance.REQUESTED,
                    instance_type="type-1",
                    status_times=[(Instance.REQUESTED, time.time_ns())],
                    launch_request_id="l1",
                ),
                create_instance(
                    "i-2",
                    status=Instance.REQUESTED,
                    instance_type="type-2",
                    status_times=[(Instance.REQUESTED, time.time_ns())],
                    launch_request_id="l2",
                ),
            ],
        )

        cloud_instances = {
<<<<<<< HEAD
            "c-1": CloudInstance("c-1", "type-1", "", True),
=======
            "c-1": CloudInstance("c-1", "type-1", "", True, NodeKind.WORKER),
            "c-2": CloudInstance("c-2", "type-999", "", True, NodeKind.WORKER),
>>>>>>> d3b9c509
        }

        Reconciler.reconcile(
            instance_manager,
            scheduler=MockScheduler(),
            cloud_provider=MagicMock(),
            ray_cluster_resource_state=ClusterResourceState(),
            non_terminated_cloud_instances=cloud_instances,
            cloud_provider_errors=[],
            ray_install_errors=[],
            autoscaling_config=MockAutoscalingConfig(),
        )

        instances, _ = instance_storage.get_instances()

        assert len(instances) == 2
        assert instances["i-1"].status == Instance.ALLOCATED
        assert instances["i-1"].cloud_instance_id == "c-1"
        assert instances["i-2"].status == Instance.REQUESTED

    @staticmethod
    def test_requested_instance_to_allocation_failed(setup):
        """
        Test that the instance should be transitioned to ALLOCATION_FAILED
        when launch error happens.
        """
        instance_manager, instance_storage, _ = setup

        instances = [
            # Should succeed with instance matched.
            create_instance(
                "i-1",
                status=Instance.REQUESTED,
                instance_type="type-1",
                launch_request_id="l1",
            ),
            # Should fail due to launch error.
            create_instance(
                "i-2",
                status=Instance.REQUESTED,
                instance_type="type-2",
                launch_request_id="l1",
            ),
        ]
        TestReconciler._add_instances(instance_storage, instances)

        launch_errors = [
            LaunchNodeError(
                request_id="l1",
                count=1,  # The request failed.
                node_type="type-2",
                timestamp_ns=1,
            )
        ]

        cloud_instances = {
            "c-1": CloudInstance("c-1", "type-1", "", True, NodeKind.WORKER),
        }
        Reconciler.reconcile(
            instance_manager,
            scheduler=MockScheduler(),
            cloud_provider=MagicMock(),
            ray_cluster_resource_state=ClusterResourceState(),
            non_terminated_cloud_instances=cloud_instances,
            cloud_provider_errors=launch_errors,
            ray_install_errors=[],
            autoscaling_config=MockAutoscalingConfig(),
        )

        instances, _ = instance_storage.get_instances()
        assert len(instances) == 2
        assert instances["i-1"].status == Instance.ALLOCATED
        assert instances["i-1"].cloud_instance_id == "c-1"
        assert instances["i-2"].status == Instance.ALLOCATION_FAILED

    @staticmethod
    def test_reconcile_terminated_cloud_instances(setup):
        instance_manager, instance_storage, _ = setup

        instances = [
            create_instance(
                "i-1",
                status=Instance.ALLOCATED,
                instance_type="type-1",
                cloud_instance_id="c-1",
            ),
            create_instance(
                "i-2",
                status=Instance.TERMINATING,
                instance_type="type-2",
                cloud_instance_id="c-2",
            ),
        ]
        TestReconciler._add_instances(instance_storage, instances)

        cloud_instances = {
            "c-2": CloudInstance("c-2", "type-2", "", False, NodeKind.WORKER),
        }

        termination_errors = [
            TerminateNodeError(
                cloud_instance_id="c-2",
                timestamp_ns=1,
                request_id="t1",
            )
        ]

        Reconciler.reconcile(
            instance_manager,
            scheduler=MockScheduler(),
            cloud_provider=MagicMock(),
            ray_cluster_resource_state=ClusterResourceState(),
            non_terminated_cloud_instances=cloud_instances,
            cloud_provider_errors=termination_errors,
            ray_install_errors=[],
            autoscaling_config=MockAutoscalingConfig(),
        )

        instances, _ = instance_storage.get_instances()
        assert len(instances) == 2
        assert instances["i-1"].status == Instance.TERMINATED
        assert not instances["i-1"].cloud_instance_id
        assert instances["i-2"].status == Instance.TERMINATION_FAILED

    @staticmethod
    def test_ray_reconciler_no_op(setup):
        instance_manager, instance_storage, subscriber = setup

        im_instances = [
            create_instance(
                "i-1",
                status=Instance.ALLOCATED,
                launch_request_id="l1",
                instance_type="type-1",
                cloud_instance_id="c-1",
            ),
        ]
        cloud_instances = {
            "c-1": CloudInstance("c-1", "type-1", "", True, NodeKind.WORKER),
        }

        TestReconciler._add_instances(instance_storage, im_instances)
        subscriber.clear()

        Reconciler.reconcile(
            instance_manager,
            scheduler=MockScheduler(),
            cloud_provider=MagicMock(),
            ray_cluster_resource_state=ClusterResourceState(),
            non_terminated_cloud_instances=cloud_instances,
            cloud_provider_errors=[],
            ray_install_errors=[],
            autoscaling_config=MockAutoscalingConfig(),
        )

        # Assert no changes.
        assert subscriber.events == []

        # Unknown ray node status - no action.
        ray_nodes = [
            NodeState(node_id=b"r-1", status=NodeStatus.UNSPECIFIED, instance_id="c-1"),
            NodeState(
                node_id=b"r-2", status=NodeStatus.RUNNING, instance_id="c-unknown"
            ),
        ]

        with pytest.raises(ValueError):
            Reconciler.reconcile(
                instance_manager,
                scheduler=MockScheduler(),
                cloud_provider=MagicMock(),
                ray_cluster_resource_state=ClusterResourceState(node_states=ray_nodes),
                non_terminated_cloud_instances=cloud_instances,
                cloud_provider_errors=[],
                ray_install_errors=[],
                autoscaling_config=MockAutoscalingConfig(),
            )

        # Assert no changes.
        assert subscriber.events == []

    @staticmethod
    def test_ray_reconciler_new_ray(setup):
        instance_manager, instance_storage, _ = setup

        # A newly running ray node with matching cloud instance id
        node_states = [
            NodeState(node_id=b"r-1", status=NodeStatus.RUNNING, instance_id="c-1"),
        ]
        im_instances = [
            create_instance("i-1", status=Instance.ALLOCATED, cloud_instance_id="c-1"),
        ]
        cloud_instances = {
            "c-1": CloudInstance("c-1", "type-1", "", True, NodeKind.WORKER),
        }
        TestReconciler._add_instances(instance_storage, im_instances)
        Reconciler.reconcile(
            instance_manager,
            scheduler=MockScheduler(),
            cloud_provider=MagicMock(),
            ray_cluster_resource_state=ClusterResourceState(node_states=node_states),
            non_terminated_cloud_instances=cloud_instances,
            cloud_provider_errors=[],
            ray_install_errors=[],
            autoscaling_config=MockAutoscalingConfig(),
        )

        instances, _ = instance_storage.get_instances()
        assert len(instances) == 1
        assert instances["i-1"].status == Instance.RAY_RUNNING
        assert instances["i-1"].node_id == "r-1"

    @staticmethod
    def test_ray_reconciler_already_ray_running(setup):
        instance_manager, instance_storage, subscriber = setup
        # A running ray node already reconciled.
        TestReconciler._add_instances(
            instance_storage,
            [
                create_instance(
                    "i-1", status=Instance.RAY_RUNNING, cloud_instance_id="c-1"
                ),
                create_instance(
                    "i-2", status=Instance.TERMINATING, cloud_instance_id="c-2"
                ),  # Already reconciled.
            ],
        )
        ray_nodes = [
            NodeState(node_id=b"r-1", status=NodeStatus.IDLE, instance_id="c-1"),
            NodeState(
                node_id=b"r-2", status=NodeStatus.IDLE, instance_id="c-2"
            ),  # Already being stopped
        ]
        cloud_instances = {
            "c-1": CloudInstance("c-1", "type-1", "", True, NodeKind.WORKER),
            "c-2": CloudInstance("c-2", "type-2", "", True, NodeKind.WORKER),
        }

        subscriber.clear()
        Reconciler.reconcile(
            instance_manager,
            scheduler=MockScheduler(),
            cloud_provider=MagicMock(),
            ray_cluster_resource_state=ClusterResourceState(node_states=ray_nodes),
            non_terminated_cloud_instances=cloud_instances,
            cloud_provider_errors=[],
            ray_install_errors=[],
            autoscaling_config=MockAutoscalingConfig(),
        )

        assert len(subscriber.events) == 0

    @staticmethod
    def test_ray_reconciler_stopping_ray(setup):
        instance_manager, instance_storage, _ = setup

        # draining ray nodes
        im_instances = [
            create_instance(
                "i-1", status=Instance.RAY_RUNNING, cloud_instance_id="c-1"
            ),  # To be reconciled.
            create_instance(
                "i-2", status=Instance.RAY_STOPPING, cloud_instance_id="c-2"
            ),  # Already reconciled.
            create_instance(
                "i-3", status=Instance.TERMINATING, cloud_instance_id="c-3"
            ),  # Already reconciled.
        ]

        TestReconciler._add_instances(instance_storage, im_instances)

        ray_nodes = [
            NodeState(node_id=b"r-1", status=NodeStatus.DRAINING, instance_id="c-1"),
            NodeState(node_id=b"r-2", status=NodeStatus.DRAINING, instance_id="c-2"),
            NodeState(node_id=b"r-3", status=NodeStatus.DRAINING, instance_id="c-3"),
        ]
        cloud_instances = {
            "c-1": CloudInstance("c-1", "type-1", "", True, NodeKind.WORKER),
            "c-2": CloudInstance("c-2", "type-2", "", True, NodeKind.WORKER),
            "c-3": CloudInstance("c-3", "type-3", "", True, NodeKind.WORKER),
        }

        Reconciler.reconcile(
            instance_manager,
            scheduler=MockScheduler(),
            cloud_provider=MagicMock(),
            ray_cluster_resource_state=ClusterResourceState(node_states=ray_nodes),
            non_terminated_cloud_instances=cloud_instances,
            cloud_provider_errors=[],
            ray_install_errors=[],
            autoscaling_config=MockAutoscalingConfig(),
        )

        instances, _ = instance_storage.get_instances()
        assert len(instances) == 3
        assert instances["i-1"].status == Instance.RAY_STOPPING
        assert instances["i-2"].status == Instance.RAY_STOPPING
        assert instances["i-3"].status == Instance.TERMINATING

    @staticmethod
    def test_ray_reconciler_stopped_ray(setup):
        instance_manager, instance_storage, _ = setup

        # dead ray nodes
        im_instances = [
            create_instance(
                "i-1", status=Instance.ALLOCATED, cloud_instance_id="c-1"
            ),  # To be reconciled.
            create_instance(
                "i-2", status=Instance.RAY_STOPPING, cloud_instance_id="c-2"
            ),  # To be reconciled.
            create_instance(
                "i-3", status=Instance.TERMINATING, cloud_instance_id="c-3"
            ),  # Already reconciled.
        ]
        TestReconciler._add_instances(instance_storage, im_instances)

        ray_nodes = [
            NodeState(node_id=b"r-1", status=NodeStatus.DEAD, instance_id="c-1"),
            NodeState(node_id=b"r-2", status=NodeStatus.DEAD, instance_id="c-2"),
            NodeState(node_id=b"r-3", status=NodeStatus.DEAD, instance_id="c-3"),
        ]

        cloud_instances = {
            "c-1": CloudInstance("c-1", "type-1", "", True, NodeKind.WORKER),
            "c-2": CloudInstance("c-2", "type-2", "", True, NodeKind.WORKER),
            "c-3": CloudInstance("c-3", "type-3", "", True, NodeKind.WORKER),
        }

        Reconciler.reconcile(
            instance_manager,
            scheduler=MockScheduler(),
            cloud_provider=MagicMock(),
            ray_cluster_resource_state=ClusterResourceState(node_states=ray_nodes),
            non_terminated_cloud_instances=cloud_instances,
            cloud_provider_errors=[],
            ray_install_errors=[],
            autoscaling_config=MockAutoscalingConfig(),
        )

        instances, _ = instance_storage.get_instances()
        assert len(instances) == 3
        assert instances["i-1"].status == Instance.RAY_STOPPED
        assert instances["i-2"].status == Instance.RAY_STOPPED
        assert instances["i-3"].status == Instance.TERMINATING

    @staticmethod
    def test_reconcile_ray_installer_failures(setup):
        instance_manager, instance_storage, _ = setup

        # dead ray nodes
        im_instances = [
            create_instance(
                "i-1", status=Instance.RAY_INSTALLING, cloud_instance_id="c-1"
            ),  # To be reconciled.
        ]
        TestReconciler._add_instances(instance_storage, im_instances)

        ray_install_errors = [
            RayInstallError(
                im_instance_id="i-1",
                details="failed to install",
            )
        ]

        cloud_instances = {
            "c-1": CloudInstance("c-1", "type-1", "", True, NodeKind.WORKER),
        }

        Reconciler.reconcile(
            instance_manager,
            scheduler=MockScheduler(),
            cloud_provider=MagicMock(),
            ray_cluster_resource_state=ClusterResourceState(node_states=[]),
            non_terminated_cloud_instances=cloud_instances,
            cloud_provider_errors=[],
            ray_install_errors=ray_install_errors,
            autoscaling_config=MockAutoscalingConfig(),
        )

        instances, _ = instance_storage.get_instances()
        assert len(instances) == 1
        assert instances["i-1"].status == Instance.RAY_INSTALL_FAILED

    @staticmethod
    def test_draining_ray_node_also_terminated(setup):
        """
        A draining ray node due to a cloud instance termination should also
        transition the instance to TERMINATED.
        """

        instance_manager, instance_storage, _ = setup

        im_instances = [
            create_instance(
                "i-1", status=Instance.RAY_RUNNING, cloud_instance_id="c-1"
            ),  # To be reconciled.
            create_instance(
                "i-2", status=Instance.RAY_RUNNING, cloud_instance_id="c-2"
            ),  # To be reconciled.
        ]
        TestReconciler._add_instances(instance_storage, im_instances)

        ray_nodes = [
            NodeState(node_id=b"r-1", status=NodeStatus.DEAD, instance_id="c-1"),
            NodeState(node_id=b"r-2", status=NodeStatus.DRAINING, instance_id="c-2"),
        ]

        cloud_instances = {
            # Terminated cloud instance.
        }

        Reconciler.reconcile(
            instance_manager,
            scheduler=MockScheduler(),
            cloud_provider=MagicMock(),
            ray_cluster_resource_state=ClusterResourceState(node_states=ray_nodes),
            non_terminated_cloud_instances=cloud_instances,
            cloud_provider_errors=[],
            ray_install_errors=[],
            autoscaling_config=MockAutoscalingConfig(),
        )

        instances, _ = instance_storage.get_instances()
        assert len(instances) == 2
        assert instances["i-1"].status == Instance.TERMINATED
        assert instances["i-2"].status == Instance.TERMINATED

    @staticmethod
    @pytest.mark.parametrize(
        "max_concurrent_launches,num_allocated,num_requested",
        [
            (1, 0, 0),
            (10, 0, 0),
            (1, 0, 1),
            (1, 1, 0),
            (10, 1, 0),
            (10, 0, 1),
            (10, 5, 5),
        ],
    )
    @pytest.mark.parametrize(
        "upscaling_speed",
        [0.0, 0.1, 0.5, 1.0, 100.0],
    )
    def test_max_concurrent_launches(
        max_concurrent_launches, num_allocated, num_requested, upscaling_speed, setup
    ):
        instance_manager, instance_storage, subscriber = setup
        next_id = 0

        # Add some allocated instances.
        cloud_instances = {}
        for _ in range(num_allocated):
            instance = create_instance(
                str(next_id),
                status=Instance.ALLOCATED,
                instance_type="type-1",
                cloud_instance_id=f"c-{next_id}",
            )
            next_id += 1
            cloud_instances[instance.cloud_instance_id] = CloudInstance(
                instance.cloud_instance_id, "type-1", "", True
            )
            TestReconciler._add_instances(instance_storage, [instance])

        # Add some requested instances.
        for _ in range(num_requested):
            instance = create_instance(
                str(next_id), status=Instance.REQUESTED, instance_type="type-1"
            )
            TestReconciler._add_instances(instance_storage, [instance])
            next_id += 1

        # Add many queued instances.
        queued_instances = [
            create_instance(
                str(i + next_id), status=Instance.QUEUED, instance_type="type-1"
            )
            for i in range(1000)
        ]
        TestReconciler._add_instances(instance_storage, queued_instances)

        num_desired_upscale = max(1, upscaling_speed * (num_requested + num_allocated))
        expected_launch_num = min(
            num_desired_upscale,
            max(0, max_concurrent_launches - num_requested),  # global limit
        )

        subscriber.clear()
        Reconciler.reconcile(
            instance_manager=instance_manager,
            scheduler=MockScheduler(),
            cloud_provider=MagicMock(),
            ray_cluster_resource_state=ClusterResourceState(),
            non_terminated_cloud_instances=cloud_instances,
            cloud_provider_errors=[],
            ray_install_errors=[],
            autoscaling_config=MockAutoscalingConfig(
                configs={
                    "upscaling_speed": upscaling_speed,
                    "max_concurrent_launches": max_concurrent_launches,
                }
            ),
        )
        instances, _ = instance_storage.get_instances()
        assert len(subscriber.events) == expected_launch_num
        for event in subscriber.events:
            assert event.new_instance_status == Instance.REQUESTED
            assert (
                event.launch_request_id
                == instances[event.instance_id].launch_request_id
            )
            assert event.instance_type == "type-1"

    @staticmethod
    @mock.patch("time.time_ns")
    def test_stuck_instances_requested(mock_time_ns, setup):
        instance_manager, instance_storage, subscriber = setup
        cur_time_s = 10
        mock_time_ns.return_value = cur_time_s * s_to_ns

        reconcile_config = InstanceReconcileConfig(
            request_status_timeout_s=5,
            max_num_retry_request_to_allocate=2,
        )

        instances = [
            create_instance(
                "no-update",
                Instance.REQUESTED,
                status_times=[(Instance.REQUESTED, 9 * s_to_ns)],
            ),
            create_instance(
                "retry",
                Instance.REQUESTED,
                status_times=[(Instance.REQUESTED, 2 * s_to_ns)],
            ),
            create_instance(
                "failed",
                Instance.REQUESTED,
                status_times=[
                    (Instance.REQUESTED, 1 * s_to_ns),
                    (Instance.REQUESTED, 2 * s_to_ns),
                ],
            ),
        ]

        TestReconciler._add_instances(instance_storage, instances)

        Reconciler.reconcile(
            instance_manager=instance_manager,
            scheduler=MockScheduler(),
            cloud_provider=MagicMock(),
            ray_cluster_resource_state=ClusterResourceState(),
            non_terminated_cloud_instances={},
            cloud_provider_errors=[],
            ray_install_errors=[],
            autoscaling_config=MockAutoscalingConfig(
                configs={
                    "instance_reconcile_config": reconcile_config,
                    "max_concurrent_launches": 0,  # prevent launches
                }
            ),
        )

        instances, _ = instance_storage.get_instances()
        assert instances["no-update"].status == Instance.REQUESTED
        assert instances["retry"].status == Instance.QUEUED
        assert instances["failed"].status == Instance.ALLOCATION_FAILED

    @staticmethod
    @mock.patch("time.time_ns")
    @pytest.mark.parametrize(
        "cur_status,expect_status",
        [
            (Instance.ALLOCATED, Instance.TERMINATING),
            (Instance.RAY_INSTALLING, Instance.RAY_INSTALL_FAILED),
            (Instance.TERMINATING, Instance.TERMINATION_FAILED),
        ],
    )
    def test_stuck_instances(mock_time_ns, cur_status, expect_status, setup):
        instance_manager, instance_storage, subscriber = setup
        timeout_s = 5
        cur_time_s = 20
        mock_time_ns.return_value = cur_time_s * s_to_ns
        config = InstanceReconcileConfig(
            allocate_status_timeout_s=timeout_s,
            terminating_status_timeout_s=timeout_s,
            ray_install_status_timeout_s=timeout_s,
        )
        instances = [
            create_instance(
                "no-update",
                cur_status,
                status_times=[(cur_status, (cur_time_s - timeout_s + 1) * s_to_ns)],
            ),
            create_instance(
                "updated",
                cur_status,
                status_times=[(cur_status, (cur_time_s - timeout_s - 1) * s_to_ns)],
            ),
        ]

        TestReconciler._add_instances(instance_storage, instances)

        Reconciler.reconcile(
            instance_manager=instance_manager,
            scheduler=MockScheduler(),
            cloud_provider=MagicMock(),
            ray_cluster_resource_state=ClusterResourceState(),
            non_terminated_cloud_instances={},
            cloud_provider_errors=[],
            ray_install_errors=[],
            autoscaling_config=MockAutoscalingConfig(
                configs={
                    "instance_reconcile_config": config,
                    "max_concurrent_launches": 0,  # prevent launches
                }
            ),
        )

        instances, _ = instance_storage.get_instances()
        assert instances["no-update"].status == cur_status
        assert instances["updated"].status == expect_status

    @staticmethod
    @mock.patch("time.time_ns")
    @pytest.mark.parametrize(
        "status",
        [
            Instance.InstanceStatus.Name(Instance.RAY_STOPPING),
            Instance.InstanceStatus.Name(Instance.RAY_INSTALL_FAILED),
            Instance.InstanceStatus.Name(Instance.RAY_STOPPED),
            Instance.InstanceStatus.Name(Instance.TERMINATION_FAILED),
            Instance.InstanceStatus.Name(Instance.QUEUED),
        ],
    )
    def test_warn_stuck_transient_instances(mock_time_ns, status, setup):
        instance_manager, instance_storage, subscriber = setup
        cur_time_s = 10
        mock_time_ns.return_value = cur_time_s * s_to_ns
        timeout_s = 5
        status = Instance.InstanceStatus.Value(status)

        config = InstanceReconcileConfig(
            transient_status_warn_interval_s=timeout_s,
        )
        instances = [
            create_instance(
                "no-warn",
                status,
                status_times=[(status, (cur_time_s - timeout_s + 1) * s_to_ns)],
            ),
            create_instance(
                "warn",
                status,
                status_times=[(status, (cur_time_s - timeout_s - 1) * s_to_ns)],
            ),
        ]
        TestReconciler._add_instances(instance_storage, instances)
        mock_logger = mock.MagicMock()

        Reconciler.reconcile(
            instance_manager=instance_manager,
            scheduler=MockScheduler(),
            cloud_provider=MagicMock(),
            ray_cluster_resource_state=ClusterResourceState(),
            non_terminated_cloud_instances={},
            cloud_provider_errors=[],
            ray_install_errors=[],
            autoscaling_config=MockAutoscalingConfig(
                configs={
                    "instance_reconcile_config": config,
                    "max_concurrent_launches": 0,  # prevent launches
                }
            ),
            _logger=mock_logger,
        )

        assert mock_logger.warning.call_count == 1

    @staticmethod
    @mock.patch("time.time_ns")
    def test_stuck_instances_no_op(mock_time_ns, setup):
        instance_manager, instance_storage, subscriber = setup
        # Large enough to not trigger any timeouts
        mock_time_ns.return_value = 999999 * s_to_ns

        config = InstanceReconcileConfig()

        all_status = set(Instance.InstanceStatus.values())
        reconciled_stuck_statuses = {
            Instance.REQUESTED,
            Instance.ALLOCATED,
            Instance.RAY_INSTALLING,
            Instance.TERMINATING,
        }

        transient_statuses = {
            Instance.RAY_STOPPING,
            Instance.RAY_INSTALL_FAILED,
            Instance.RAY_STOPPED,
            Instance.TERMINATION_FAILED,
            Instance.QUEUED,
        }
        no_op_statuses = all_status - reconciled_stuck_statuses - transient_statuses

        for status in no_op_statuses:
            instances = [
                create_instance(
                    f"no-op-{status}",
                    status,
                    status_times=[(status, 1 * s_to_ns)],
                ),
            ]
            TestReconciler._add_instances(instance_storage, instances)

        subscriber.clear()
        mock_logger = mock.MagicMock()
        Reconciler.reconcile(
            instance_manager=instance_manager,
            scheduler=MockScheduler(),
            cloud_provider=MagicMock(),
            ray_cluster_resource_state=ClusterResourceState(),
            non_terminated_cloud_instances={},
            cloud_provider_errors=[],
            ray_install_errors=[],
            autoscaling_config=MockAutoscalingConfig(
                configs={
                    "instance_reconcile_config": config,
                    "max_concurrent_launches": 0,  # prevent launches
                }
            ),
            _logger=mock_logger,
        )

        assert subscriber.events == []
        assert mock_logger.warning.call_count == 0

    @staticmethod
    def test_extra_cloud_instances(setup):
        """
        Test that extra cloud instances should be terminated.
        """
        instance_manager, instance_storage, subscriber = setup

        im_instances = [
            create_instance(
                "i-1", status=Instance.RAY_RUNNING, cloud_instance_id="c-1"
            ),  # To be reconciled.
        ]
        TestReconciler._add_instances(instance_storage, im_instances)

        ray_nodes = [
            NodeState(node_id=b"r-1", status=NodeStatus.RUNNING, instance_id="c-1"),
        ]

        cloud_instances = {
            "c-1": CloudInstance("c-1", "type-1", "", True),
            "c-2": CloudInstance("c-2", "type-2", "", True),  # Extra
        }

        subscriber.clear()
        Reconciler.reconcile(
            instance_manager,
            scheduler=MockScheduler(),
            cloud_provider=MagicMock(),
            ray_cluster_resource_state=ClusterResourceState(node_states=ray_nodes),
            non_terminated_cloud_instances=cloud_instances,
            cloud_provider_errors=[],
            ray_install_errors=[],
            autoscaling_config=MockAutoscalingConfig(),
        )

        assert len(subscriber.events) == 1
        assert subscriber.events[0].new_instance_status == Instance.TERMINATING
        assert subscriber.events[0].cloud_instance_id == "c-2"

        instances, _ = instance_storage.get_instances()
        assert len(instances) == 2
        statuses = {instance.status for instance in instances.values()}
        assert statuses == {Instance.RAY_RUNNING, Instance.TERMINATING}


if __name__ == "__main__":
    if os.environ.get("PARALLEL_CI"):
        sys.exit(pytest.main(["-n", "auto", "--boxed", "-vs", __file__]))
    else:
        sys.exit(pytest.main(["-sv", __file__]))<|MERGE_RESOLUTION|>--- conflicted
+++ resolved
@@ -158,12 +158,7 @@
         )
 
         cloud_instances = {
-<<<<<<< HEAD
-            "c-1": CloudInstance("c-1", "type-1", "", True),
-=======
             "c-1": CloudInstance("c-1", "type-1", "", True, NodeKind.WORKER),
-            "c-2": CloudInstance("c-2", "type-999", "", True, NodeKind.WORKER),
->>>>>>> d3b9c509
         }
 
         Reconciler.reconcile(
