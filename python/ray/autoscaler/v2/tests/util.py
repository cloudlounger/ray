import abc
import operator
import time
from abc import abstractmethod
from typing import Dict, List, Optional, Tuple

import ray
from ray.autoscaler.v2.schema import AutoscalerInstance, ClusterStatus, ResourceUsage
from ray.autoscaler.v2.sdk import get_cluster_status
from ray.core.generated import autoscaler_pb2
from ray.core.generated.instance_manager_pb2 import Instance


class MockSubscriber:
    def __init__(self):
        self.events = []

    def notify(self, events):
        self.events.extend(events)

    def clear(self):
        self.events.clear()

<<<<<<< HEAD
    def events_by_id(self, event_id):
        return [e for e in self.events if e.instance_id == event_id]
=======
    def events_by_id(self, instance_id):
        return [e for e in self.events if e.instance_id == instance_id]
>>>>>>> fa7af94f


def make_autoscaler_instance(
    im_instance: Optional[Instance] = None,
    ray_node: Optional[autoscaler_pb2.NodeState] = None,
    cloud_instance_id: Optional[str] = None,
) -> AutoscalerInstance:

    if cloud_instance_id:
        if im_instance:
            im_instance.cloud_instance_id = cloud_instance_id
        if ray_node:
            ray_node.instance_id = cloud_instance_id

    return AutoscalerInstance(
        im_instance=im_instance,
        ray_node=ray_node,
        cloud_instance_id=cloud_instance_id,
    )


def get_cluster_resource_state(stub) -> autoscaler_pb2.ClusterResourceState:
    request = autoscaler_pb2.GetClusterResourceStateRequest(
        last_seen_cluster_resource_state_version=0
    )
    return stub.GetClusterResourceState(request).cluster_resource_state


class FakeCounter:
    def dec(self, *args, **kwargs):
        pass


def create_instance(
    instance_id,
    status=Instance.UNKNOWN,
    instance_type="worker_nodes1",
    status_times: List[Tuple["Instance.InstanceStatus", int]] = None,
    launch_request_id="",
    version=0,
    cloud_instance_id="",
    ray_node_id="",
):

    if not status_times:
        status_times = [(status, time.time_ns())]

    return Instance(
        instance_id=instance_id,
        status=status,
        version=version,
        instance_type=instance_type,
        launch_request_id=launch_request_id,
        status_history=[
            Instance.StatusHistory(instance_status=status, timestamp_ns=ts)
            for status, ts in status_times
        ],
        cloud_instance_id=cloud_instance_id,
        node_id=ray_node_id,
    )


def report_autoscaling_state(stub, autoscaling_state: autoscaler_pb2.AutoscalingState):
    request = autoscaler_pb2.ReportAutoscalingStateRequest(
        autoscaling_state=autoscaling_state
    )
    stub.ReportAutoscalingState(request)


def get_total_resources(usages: List[ResourceUsage]) -> Dict[str, float]:
    """Returns a map of resource name to total resource."""
    return {r.resource_name: r.total for r in usages}


def get_available_resources(usages: List[ResourceUsage]) -> Dict[str, float]:
    """Returns a map of resource name to available resource."""
    return {r.resource_name: r.total - r.used for r in usages}


def get_used_resources(usages: List[ResourceUsage]) -> Dict[str, float]:
    """Returns a map of resource name to used resource."""
    return {r.resource_name: r.used for r in usages}


"""
Test utils for e2e autoscaling states checking.
"""


class Check(abc.ABC):
    @abstractmethod
    def check(self, status: ClusterStatus):
        pass

    def __repr__(self) -> str:
        return self.__str__()


class CheckFailure(RuntimeError):
    pass


class NodeCountCheck(Check):
    def __init__(self, count: int):
        self.count = count

    def check(self, status: ClusterStatus):
        healthy_nodes = len(status.active_nodes) + len(status.idle_nodes)
        if healthy_nodes != self.count:
            raise CheckFailure(f"Expected {self.count} nodes, got {healthy_nodes}")

    def __str__(self) -> str:
        return f"NodeCountCheck: {self.count}"


class TotalResourceCheck(Check):
    def __init__(
        self, resources: Dict[str, float], op: operator = operator.eq, enforce_all=False
    ):
        self.resources = resources
        self.op = op
        self.enforce_all = enforce_all

    def check(self, status: ClusterStatus):
        actual = status.total_resources()
        if self.enforce_all and len(actual) != len(self.resources):
            raise CheckFailure(
                f"Expected {len(self.resources)} resources, got {len(actual)}"
            )

        for k, v in self.resources.items():
            if k not in actual and v:
                raise CheckFailure(f"Expected resource {k} not found")

            if not self.op(v, actual.get(k, 0)):
                raise CheckFailure(
                    f"Expected resource {k} {self.op} {v}, got {actual.get(k, 0)}"
                )

    def __str__(self) -> str:
        return f"TotalResourceCheck({self.op}): {self.resources}"


def check_cluster(
    targets: List[Check],
) -> bool:
    gcs_address = ray.get_runtime_context().gcs_address
    cluster_status = get_cluster_status(gcs_address)

    for target in targets:
        target.check(cluster_status)

    return True<|MERGE_RESOLUTION|>--- conflicted
+++ resolved
@@ -21,13 +21,8 @@
     def clear(self):
         self.events.clear()
 
-<<<<<<< HEAD
-    def events_by_id(self, event_id):
-        return [e for e in self.events if e.instance_id == event_id]
-=======
     def events_by_id(self, instance_id):
         return [e for e in self.events if e.instance_id == instance_id]
->>>>>>> fa7af94f
 
 
 def make_autoscaler_instance(
