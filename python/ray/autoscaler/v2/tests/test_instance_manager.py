--- conflicted
+++ resolved
@@ -183,8 +183,6 @@
 
         # Invalid instances status update.
         subscriber.clear()
-<<<<<<< HEAD
-=======
         with pytest.raises(AssertionError):
             reply = im.update_instance_manager_state(
                 UpdateInstanceManagerStateRequest(
@@ -201,7 +199,6 @@
         assert len(subscriber.events) == 0
 
         # Invalid versions.
->>>>>>> 33d5b69d
         reply = im.update_instance_manager_state(
             UpdateInstanceManagerStateRequest(
                 expected_version=0,  # Invalid version, outdated.
@@ -214,11 +211,7 @@
                 ],
             )
         )
-<<<<<<< HEAD
-        assert reply.status.code == StatusCode.INVALID_VALUE
-=======
         assert reply.status.code == StatusCode.VERSION_MISMATCH
->>>>>>> 33d5b69d
         assert len(subscriber.events) == 0
 
     def test_insert(self):
@@ -323,133 +316,12 @@
                     InstanceUpdateEvent(
                         instance_id="id-1",
                         new_instance_status=Instance.REQUESTED,
-<<<<<<< HEAD
-                        instance_type="type-2",
-                    ),
-                ],
-            )
-        )
-        assert reply.status.code == StatusCode.VERSION_MISMATCH
-        assert len(subscriber.events) == 0
-
-    def test_insert(self):
-        ins_storage = InstanceStorage(
-            "cluster-id",
-            InMemoryStorage(),
-        )
-        subscriber = MockSubscriber()
-        im = InstanceManager(
-            ins_storage, instance_status_update_subscribers=[subscriber]
-        )
-
-        im.update_instance_manager_state(
-            UpdateInstanceManagerStateRequest(
-                expected_version=0,
-                updates=[
-                    InstanceUpdateEvent(
-                        instance_type="type-1",
-                        instance_id="id-1",
-                        new_instance_status=Instance.QUEUED,
-                    ),
-                    InstanceUpdateEvent(
-                        instance_id="id-2",
-                        new_instance_status=Instance.TERMINATING,
-                        cloud_instance_id="cloud-id-2",
-                    ),
-                    InstanceUpdateEvent(
-                        instance_id="id-3",
-                        new_instance_status=Instance.ALLOCATED,
-                        cloud_instance_id="cloud-id-3",
-                    ),
-                ],
-            )
-        )
-        reply = im.get_instance_manager_state(GetInstanceManagerStateRequest())
-        assert len(reply.state.instances) == 3
-        instance_by_ids = {ins.instance_id: ins for ins in reply.state.instances}
-        assert instance_by_ids["id-1"].status == Instance.QUEUED
-        assert instance_by_ids["id-1"].instance_type == "type-1"
-        assert instance_by_ids["id-2"].status == Instance.TERMINATING
-        assert instance_by_ids["id-3"].status == Instance.ALLOCATED
-        assert instance_by_ids["id-3"].cloud_instance_id == "cloud-id-3"
-        version = reply.state.version
-
-        # With invalid statuses
-        all_statuses = set(Instance.InstanceStatus.values())
-        non_insertable_statuses = all_statuses - {
-            Instance.QUEUED,
-            Instance.TERMINATING,
-            Instance.ALLOCATED,
-        }
-
-        for status in non_insertable_statuses:
-            subscriber.clear()
-            reply = im.update_instance_manager_state(
-                UpdateInstanceManagerStateRequest(
-                    expected_version=version,
-                    updates=[
-                        InstanceUpdateEvent(
-                            instance_id="id-999",
-                            new_instance_status=status,
-                        ),
-                    ],
-                )
-            )
-            assert (
-                reply.status.code == StatusCode.INVALID_VALUE
-            ), f"status {status} shouldn't be insertable"
-            assert len(subscriber.events) == 0
-
-    def test_apply_update(self):
-        ins_storage = InstanceStorage(
-            "cluster-id",
-            InMemoryStorage(),
-        )
-        subscriber = MockSubscriber()
-        im = InstanceManager(
-            ins_storage, instance_status_update_subscribers=[subscriber]
-        )
-
-        # Insert a new instance.
-        im.update_instance_manager_state(
-            UpdateInstanceManagerStateRequest(
-                expected_version=0,
-                updates=[
-                    InstanceUpdateEvent(
-                        instance_type="type-1",
-                        instance_id="id-1",
-                        new_instance_status=Instance.QUEUED,
-                    ),
-                ],
-            )
-        )
-        reply = im.get_instance_manager_state(GetInstanceManagerStateRequest())
-        assert len(reply.state.instances) == 1
-        assert reply.state.instances[0].status == Instance.QUEUED
-        assert reply.state.instances[0].instance_type == "type-1"
-
-        # Request
-        im.update_instance_manager_state(
-            UpdateInstanceManagerStateRequest(
-                expected_version=1,
-                updates=[
-                    InstanceUpdateEvent(
-                        instance_id="id-1",
-                        new_instance_status=Instance.REQUESTED,
                         launch_request_id="l1",
                         instance_type="type-1",
                     ),
                 ],
             )
         )
-=======
-                        launch_request_id="l1",
-                        instance_type="type-1",
-                    ),
-                ],
-            )
-        )
->>>>>>> 33d5b69d
         reply = im.get_instance_manager_state(GetInstanceManagerStateRequest())
         assert len(reply.state.instances) == 1
         assert reply.state.instances[0].status == Instance.REQUESTED
