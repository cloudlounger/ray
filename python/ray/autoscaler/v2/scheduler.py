--- conflicted
+++ resolved
@@ -25,10 +25,7 @@
     ResourceRequestByCount,
 )
 from ray.core.generated.instance_manager_pb2 import (
-<<<<<<< HEAD
     Instance,
-=======
->>>>>>> 39ef34aa
     LaunchRequest,
     NodeKind,
     TerminationRequest,
@@ -170,6 +167,9 @@
                 im_instance_id=instance.im_instance.instance_id,
                 ray_node_id=instance.im_instance.node_id,
                 idle_duration_ms=instance.ray_node.idle_duration_ms,
+                # FIXME
+                launch_config_hash=instance.im_instance.launch_config_hash,
+                node_kind=instance.im_instance.node_kind,
             )
 
         # This is an instance pending to run ray. Initialize a schedulable node
@@ -191,6 +191,8 @@
                     cause=TerminationRequest.Cause.OUTDATED,
                     instance_type=instance.im_instance.instance_type,
                 ),
+                # FIXME
+                node_kind=instance.im_instance.node_kind,
             )
 
         return SchedulingNode.from_node_config(
@@ -266,13 +268,10 @@
 
     # Node type name.
     node_type: NodeType
-<<<<<<< HEAD
     # Status
     status: SchedulingNodeStatus
-=======
     # Resource constraints committed to be placed on this node.
     sched_constraints: List[ResourceRequest] = field(default_factory=list)
->>>>>>> 39ef34aa
     # Requests committed to be placed on this node.
     sched_requests: List[ResourceRequest] = field(default_factory=list)
     # The node's current resource capacity.
@@ -296,13 +295,9 @@
     ray_node_id: Optional[str] = None
     # Idle duration in ms. Default not idle.
     idle_duration_ms: int = 0
-<<<<<<< HEAD
-    # Node kind.
-=======
     # Launch config hash.
     launch_config_hash: Optional[str] = None
     # node kind.
->>>>>>> 39ef34aa
     node_kind: NodeKind = NodeKind.WORKER
 
     def try_schedule(
@@ -599,75 +594,9 @@
 
             # Initialize the scheduling nodes.
             for instance in req.current_instances:
-<<<<<<< HEAD
                 node = SchedulingNode.new(instance, node_type_configs)
                 if node:
                     nodes.append(node)
-=======
-                if instance.ray_node is not None:
-                    # This is a running ray node.
-                    nodes.append(
-                        SchedulingNode(
-                            node_type=instance.ray_node.ray_node_type_name,
-                            total_resources=dict(instance.ray_node.total_resources),
-                            available_resources=dict(
-                                instance.ray_node.available_resources
-                            ),
-                            labels=dict(instance.ray_node.dynamic_labels),
-                            status=SchedulingNodeStatus.RUNNING,
-                            im_instance_id=instance.im_instance.instance_id
-                            if instance.im_instance
-                            else None,
-                            ray_node_id=instance.ray_node.node_id.decode("utf-8"),
-                            idle_duration_ms=instance.ray_node.idle_duration_ms,
-                            launch_config_hash=instance.im_instance.launch_config_hash
-                            if instance.im_instance
-                            else None,
-                            available_resources_for_constraints=dict(
-                                instance.ray_node.total_resources
-                            ),
-                            node_kind=instance.im_instance.node_kind
-                            if instance.im_instance
-                            else NodeKind.WORKER,
-                        )
-                    )
-                elif (
-                    instance.im_instance is not None
-                    and InstanceUtil.is_ray_running_reachable(
-                        instance.im_instance.status
-                    )
-                ):
-                    # This is an im instance that's pending to run ray:
-                    # e.g. allocated, or being requested, or ray is installing.
-                    node_config = node_type_configs.get(
-                        instance.im_instance.instance_type, None
-                    )
-
-                    if node_config is None:
-                        # Configs might have been updated, and no more
-                        # node_type_configs for this node type.
-                        logger.info(
-                            "Skipping instance {} since no node config found for "
-                            "{}".format(
-                                instance.im_instance.instance_id,
-                                instance.im_instance.instance_type,
-                            )
-                        )
-                        continue
-                    nodes.append(
-                        SchedulingNode.from_node_config(
-                            node_config,
-                            status=SchedulingNodeStatus.PENDING,
-                            im_instance_id=instance.im_instance.instance_id,
-                        )
-                    )
-                else:
-                    logger.debug(
-                        "Skipping instance {} since it's not pending/running".format(
-                            instance
-                        )
-                    )
->>>>>>> 39ef34aa
 
             return cls(
                 nodes=nodes,
@@ -1462,7 +1391,7 @@
         nodes = ctx.get_nodes()
 
         for node in nodes:
-            if node.status != SchedulingNodeStatus.RUNNING:
+            if node.status != SchedulingNodeStatus.SCHEDULABLE:
                 # We don't need to care about the non-running nodes.
                 continue
 
@@ -1512,7 +1441,7 @@
         nodes = ctx.get_nodes()
         s_to_ms = 1000
         for node in nodes:
-            if node.status != SchedulingNodeStatus.RUNNING:
+            if node.status != SchedulingNodeStatus.SCHEDULABLE:
                 # We don't need to care about the non-running nodes.
                 continue
 
