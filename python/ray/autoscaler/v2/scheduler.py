--- conflicted
+++ resolved
@@ -180,13 +180,10 @@
     ray_node_id: Optional[str] = None
     # Idle duration in ms. Default not idle.
     idle_duration_ms: int = 0
-<<<<<<< HEAD
     # Launch config hash.
     launch_config_hash: Optional[str] = None
-=======
     # Node kind.
     node_kind: NodeKind = NodeKind.WORKER
->>>>>>> 09185e14
 
     def try_schedule(
         self, requests: List[ResourceRequest], is_constraint: bool = False
