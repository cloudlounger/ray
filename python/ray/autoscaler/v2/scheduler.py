import copy
import logging
import time
import uuid
from abc import ABC, abstractmethod
from collections import defaultdict
from dataclasses import dataclass, field
from enum import Enum
from typing import Dict, List, Optional, Tuple

from ray._private.protobuf_compat import message_to_dict
from ray.autoscaler._private.constants import AUTOSCALER_CONSERVE_GPU_NODES
from ray.autoscaler._private.resource_demand_scheduler import (
    UtilizationScore,
    _fits,
    _inplace_subtract,
)
from ray.autoscaler.v2.instance_manager.common import InstanceUtil
from ray.autoscaler.v2.instance_manager.config import NodeTypeConfig
from ray.autoscaler.v2.schema import AutoscalerInstance, NodeType
from ray.autoscaler.v2.utils import ProtobufUtil, ResourceRequestUtil
from ray.core.generated.autoscaler_pb2 import (
    ClusterResourceConstraint,
    GangResourceRequest,
    ResourceRequest,
    ResourceRequestByCount,
)
from ray.core.generated.instance_manager_pb2 import (
    Instance,
    LaunchRequest,
    NodeKind,
    TerminationRequest,
)

# ============= Resource Scheduling Service API =======================
#
#  ResourceSchedulerService is a service that schedules resource bundles
#  to nodes. It's used by the autoscaler to schedule resource bundles
#  to determine the desired cluster size to satisfy the current resource
#  demands.
#
logger = logging.getLogger(__name__)


@dataclass
class SchedulingRequest:
    # If outdated node check through launch config is disabled.
    disable_launch_config_check: bool
    # Available node type configs
    node_type_configs: Dict[NodeType, NodeTypeConfig] = field(default_factory=dict)
    # Max number of worker nodes.
    max_num_nodes: Optional[int] = None
    # Idle timeout in seconds.
    idle_timeout_s: Optional[int] = None
    # Disable outdated node check.
    disable_launch_config_check: bool = False
    # TODO: This prob could be refactored into the ClusterStatus data class later.
    # The current ray resource requests.
    resource_requests: List[ResourceRequest] = field(default_factory=list)
    # The Gang resource requests.
    gang_resource_requests: List[GangResourceRequest] = field(default_factory=list)
    # cluster resource constraints.
    cluster_resource_constraints: List[ClusterResourceConstraint] = field(
        default_factory=list
    )
    # The current instances.
    current_instances: List[AutoscalerInstance] = field(default_factory=list)


@dataclass
class SchedulingReply:
    # Instances to launch.
    to_launch: List[LaunchRequest] = field(default_factory=list)
    # To terminate.
    to_terminate: List[TerminationRequest] = field(default_factory=list)
    # The infeasible resource bundles.
    infeasible_resource_requests: List[ResourceRequest] = field(default_factory=list)
    # The infeasible gang resource bundles.
    infeasible_gang_resource_requests: List[GangResourceRequest] = field(
        default_factory=list
    )
    # The infeasible cluster resource constraints.
    infeasible_cluster_resource_constraints: List[ClusterResourceConstraint] = field(
        default_factory=list
    )


class IResourceScheduler(ABC):
    """
    Interface for a resource scheduler.

    Implements the `instance_manager.proto ResourceSchedulerService` interface.
    """

    @abstractmethod
    def schedule(self, request: SchedulingRequest) -> SchedulingReply:
        """
        Given the resource requests and the current cluster state, calculate the
        target cluster shape by trying to schedule the resource requests on the
        nodes.
        """
        pass


class SchedulingNodeStatus(Enum):
    """
    The status of a scheduling node (`SchedulingNode`)
    """

    # The node is added by the ResourceDemandScheduler.
    TO_LAUNCH = "TO_LAUNCH"
    # The node is pending, i.e. there's already an autoscaler instance being launched
    # The node is schedulable. It could be running ray or pending to run ray. Either
    # Way, it should be able to accept new resource requests/resource constraints.
    SCHEDULABLE = "SCHEDULABLE"
    # The node is to be terminated by the ResourceDemandScheduler
    TO_TERMINATE = "TO_TERMINATE"


class ResourceRequestSource(Enum):
    """
    The source of the resource request.
    """

    # The resource request is from demand, e.g. ray tasks/actors,
    # placement groups, etc.
    PENDING_DEMAND = "PENDING_DEMAND"
    # The resource request is from the cluster resource constraints, i.e.
    # from ray.autoscaler.sdk.request_resources().
    CLUSTER_RESOURCE_CONSTRAINT = "CLUSTER_RESOURCE_CONSTRAINT"


@dataclass
class SchedulingNode:
    """
    A abstraction of a node that can be scheduled on by the resource scheduler.

    A scheduling node is expected to be used as:

        node  = SchedulingNode.new(instance, node_configs)
        remaining, score = node.try_schedule(requests)

        .... do something with the score ....

    NOTE:
        One could also extend the scheduling behavior by overriding `try_schedule`
    """

    @staticmethod
    def new(
        instance: AutoscalerInstance,
        node_type_configs: Dict[NodeType, NodeTypeConfig],
<<<<<<< HEAD
        allow_missing_node_type_config: bool = False,
=======
        disable_launch_config_check: bool,
>>>>>>> 7d3b2b86
    ) -> Optional["SchedulingNode"]:
        """
        Create a new scheduling node from an autoscaler instance.

        It creates:
            - None if the instance is not schedulable by IM.
            - A schedulable node if the instance is running ray or pending to run ray,
              so it should be considered in the scheduling process.

        Args:
            instance: The instance.
            node_type_configs: The node type configs.
            allow_missing_node_type_config: Whether to allow missing node type config.
                If True, the method will skip the instance if the node type config is
                missing. If False, the method will terminate the instance if the node
                type config is missing.

        """
        if not SchedulingNode.is_schedulable(instance):
            return None

        if instance.im_instance.status == Instance.RAY_RUNNING:
            assert instance.ray_node is not None, (
                "ray node should not be None "
                f"when the instance is running ray: instance={instance}"
            )
            # An running ray node
            return SchedulingNode(
                node_type=instance.im_instance.instance_type,
                total_resources=dict(instance.ray_node.total_resources),
                # Available resources for scheduling requests of different
                # sources.
                available_resources={
                    # Demand are fulfilled with available resources.
                    ResourceRequestSource.PENDING_DEMAND: dict(
                        instance.ray_node.available_resources
                    ),
                    # Cluster resource constraints are fulfilled with total
                    # resources of a node.
                    ResourceRequestSource.CLUSTER_RESOURCE_CONSTRAINT: dict(
                        instance.ray_node.total_resources
                    ),
                },
                # Use ray node's dynamic labels.
                labels=dict(instance.ray_node.dynamic_labels),
                status=SchedulingNodeStatus.SCHEDULABLE,
                im_instance_id=instance.im_instance.instance_id,
                ray_node_id=instance.im_instance.node_id,
                idle_duration_ms=instance.ray_node.idle_duration_ms,
                launch_config_hash=instance.im_instance.launch_config_hash,
                node_kind=instance.im_instance.node_kind,
            )

        # This is an instance pending to run ray. Initialize a schedulable node
        # from the node type config.
        node_config = node_type_configs.get(instance.im_instance.instance_type, None)
        if node_config is None:
<<<<<<< HEAD
            if allow_missing_node_type_config:
                # The node type config is missing, we will skip this instance.
=======
            if disable_launch_config_check:
                # We are not terminating outdated nodes.
                logger.info(
                    "Node config for {node_config} is missing, but we are not "
                    "terminating the outdated node because "
                    "`disable_launch_config_check` is True in "
                    "the autoscaler's provider config.".format(node_config=node_config)
                )
>>>>>>> 7d3b2b86
                return None

            # Configs might have been updated, and no more
            # node_type_configs for this node type. We should terminate it.
            return SchedulingNode(
                node_type=instance.im_instance.instance_type,
                status=SchedulingNodeStatus.TO_TERMINATE,
                im_instance_id=instance.im_instance.instance_id,
                termination_request=TerminationRequest(
                    id=str(uuid.uuid4()),
                    instance_id=instance.im_instance.instance_id,
                    cause=TerminationRequest.Cause.OUTDATED,
                    instance_type=instance.im_instance.instance_type,
                ),
                node_kind=NodeKind.WORKER,
            )

        return SchedulingNode.from_node_config(
            node_config,
            SchedulingNodeStatus.SCHEDULABLE,
            node_kind=instance.im_instance.node_kind,
            im_instance_id=instance.im_instance.instance_id,
        )

    @staticmethod
    def is_schedulable(instance: AutoscalerInstance) -> bool:
        """
        Check if the instance is schedulable by IM.

        Args:
            instance: The instance.

        Returns:
            True if the instance is schedulable by IM.
        """
        if instance.im_instance is None:
            # We will skip any instances that are not yet in IM which
            # could be
            #   1. an out-of-band ray node
            #   2. an cloud instance running ray not yet discovered
            #      by the IM's Reconciler
            #   3. an cloud instance already terminated but ray state
            #      still lagging behind.
            #
            # In all of these cases, the instance is not schedulable or
            # shouldn't be managed by IM, so we don't consider them.
            return False

        # These are the statuses where there's a running ray node or
        # could eventually run ray.
        if InstanceUtil.is_ray_running_reachable(instance.im_instance.status):
            return True

        return False

    @staticmethod
    def from_node_config(
        node_config: NodeTypeConfig,
        status: SchedulingNodeStatus,
        node_kind: NodeKind,
        im_instance_id: Optional[str] = None,
    ) -> "SchedulingNode":
        """
        Create a scheduling node from a node config.

        Args:
            node_config: The node config.
            status: The status of the node.
            im_instance_id: The instance id of the im instance.
        """
        return SchedulingNode(
            node_type=node_config.name,
            total_resources=dict(node_config.resources),
            available_resources={
                ResourceRequestSource.PENDING_DEMAND: dict(node_config.resources),
                ResourceRequestSource.CLUSTER_RESOURCE_CONSTRAINT: dict(
                    node_config.resources
                ),
            },
            labels=dict(node_config.labels),
            status=status,
            im_instance_id=im_instance_id,
            node_kind=node_kind,
        )

    def __post_init__(self):
        assert self.node_type, "node_type should be set"

    # Node type name.
    node_type: NodeType
    # Status
    status: SchedulingNodeStatus
    # Resource requests scheduled on this nodes for different sources.
    sched_requests: Dict[ResourceRequestSource, List[ResourceRequest]] = field(
        default_factory=lambda: defaultdict(list)
    )
    # Available resources for different sources of requests.
    available_resources: Dict[ResourceRequestSource, Dict[str, float]] = field(
        default_factory=dict
    )
    # The node's current resource capacity.
    total_resources: Dict[str, float] = field(default_factory=dict)
    # Node's labels, including static or dynamic labels.
    labels: Dict[str, str] = field(default_factory=dict)
    # Observability descriptive message for why the node was launched in the
    # first place.
    launch_reason: Optional[str] = None
    # Termination request, none when the node is not being terminated.
    termination_request: Optional[TerminationRequest] = None
    # The instance id of the IM(Instance Manager) instance. None if the node
    # is not yet in IM.
    im_instance_id: Optional[str] = None
    # The ray node id of the ray node. None if the node is not included in
    # ray cluster's GCS report yet (not running ray yet).
    ray_node_id: Optional[str] = None
    # Idle duration in ms. Default not idle.
    idle_duration_ms: int = 0
    # Launch config hash.
    launch_config_hash: Optional[str] = None
    # node kind.
    node_kind: NodeKind = NodeKind.WORKER

    def try_schedule(
        self,
        requests: List[ResourceRequest],
        resource_request_source: ResourceRequestSource,
    ) -> Tuple[List[ResourceRequest], UtilizationScore]:
        """
        Try to schedule the resource requests on this node.

        This modifies the node's available resources if the requests are schedulable.
        The requests are scheduled one by one in the sorted order, and no
        backtracking is done.

        Args:
            requests: The resource requests to be scheduled.
            resource_request_source: The source of the resource request, i.e.
                pending demands from ray actors/tasks or cluster resource constraints.

        Returns:
            A tuple of:
                - list of remaining requests that cannot be scheduled on this node.
                - the utilization score for this node with respect to the current
                resource requests being scheduled.
        """
        # Track the resource requests that cannot be scheduled on this node.
        unschedulable_requests = []

        # Sort the requests and try schedule them one by one.
        for r in requests:
            if not self._try_schedule_one(r, resource_request_source):
                unschedulable_requests.append(r)

        score = self._compute_score(resource_request_source)

        return unschedulable_requests, score

    def _compute_score(
        self, resource_request_source: ResourceRequestSource
    ) -> UtilizationScore:
        """
        Compute the utilization score for this node with respect to the current resource
        request being scheduled.

        A "higher" score means that this node is more suitable for scheduling the
        current scheduled resource requests.

        The score is a tuple of 4 values:
            1. Whether this node is a GPU node and the current resource request has
                GPU requirements:
                    0: if this node is a GPU node and the current resource request
                    placed onto the node has no GPU requirements.
                    1: if this node is not a GPU node or the current resource request
                    placed onto the node has GPU requirements.
            2. The number of resource types being scheduled.
            3. The minimum utilization rate across all resource types.
            4. The average utilization rate across all resource types.

        NOTE:
            This function is adapted from  _resource_based_utilization_scorer from
            autoscaler v1.

        TODO(rickyx,jjyao):  We should also consider node labels for
            scoring. For example, if a node has a label that matches the affinity
            label of the resource request, we should give it a higher score.

        TODO(rickyx): add pluggable scoring functions here.

        Returns:
            A utilization score for this node.
        """

        sched_requests = self.sched_requests[resource_request_source]
        available_resources = self.available_resources[resource_request_source]

        # Compute the number of resource types being scheduled.
        num_matching_resource_types = 0
        sched_resource_types = set()
        for req in sched_requests:
            for resource_name, v in req.resources_bundle.items():
                if v > 0:
                    sched_resource_types.add(resource_name)

        for sched_resource_type in sched_resource_types:
            if sched_resource_type in self.total_resources:
                num_matching_resource_types += 1

        # Compute the utilization rate for each resource type
        util_by_resources = []
        for k, v in self.total_resources.items():
            if v == 0:
                # Skip any zero values.
                continue
            if k in available_resources:
                util = (v - available_resources.get(k, 0)) / v
                assert util >= 0 and util <= 1, f"Invalid utilization: {util}"
                util_by_resources.append(v * (util**3))

        # Prefer not to launch a GPU node if there aren't any GPU requirements in the
        # resource bundle.
        gpu_ok = True
        if AUTOSCALER_CONSERVE_GPU_NODES:
            # TODO: we should also generalize this optimization for accelerators.
            # https://github.com/ray-project/ray/issues/43079
            is_gpu_node = self.total_resources.get("GPU", 0) > 0
            any_gpu_requests = any("GPU" in r.resources_bundle for r in sched_requests)
            if is_gpu_node and not any_gpu_requests:
                gpu_ok = False

        # Prioritize avoiding gpu nodes for non-gpu workloads first,
        # then prioritize matching multiple resource types,
        # then prioritize using all resources,
        # then prioritize overall balance of multiple resources.
        return (
            gpu_ok,
            num_matching_resource_types,
            min(util_by_resources) if util_by_resources else 0,
            float(sum(util_by_resources)) / len(util_by_resources)
            if util_by_resources
            else 0,
        )

    def _try_schedule_one(
        self, request: ResourceRequest, resource_request_source: ResourceRequestSource
    ) -> bool:
        """
        Try to schedule one resource request on this node. The request could be from
        various sources, specified by `resource_request_source`.

        Args:
            request: The resource request to be scheduled.
            resource_request_source: The source of the resource request, i.e.
                pending demands from ray actors/tasks or cluster resource constraints.

        Returns:
            True if the resource request is scheduled on this node.
        """

        # Check if there's placement constraints that are not satisfied.
        for constraint in request.placement_constraints:
            if constraint.HasField("anti_affinity"):
                anti_affinity = constraint.anti_affinity
                if (
                    anti_affinity.label_name in self.labels
                    and anti_affinity.label_value
                    == self.labels[anti_affinity.label_name]
                ):
                    # The node already has a label that matches the anti-affinity
                    return False

            # We don't need to check for affinity constraints here since
            # affinity doesn't affect if a request can be scheduled on a node.
            # Affinity constraints are only used for scoring.
            pass

        available_resources_dict = self.available_resources[resource_request_source]

        # Check if there's enough resources to schedule the request.
        if not _fits(available_resources_dict, dict(request.resources_bundle)):
            return False

        # Schedule the request, update resources
        _inplace_subtract(available_resources_dict, dict(request.resources_bundle))

        # Add the request to the node.
        self.sched_requests[resource_request_source].append(request)

        # Update the dynamic labels if there's any
        for constraint in request.placement_constraints:
            if constraint.HasField("affinity"):
                affinity = constraint.affinity
                self._add_label(affinity.label_name, affinity.label_value)

            if constraint.HasField("anti_affinity"):
                anti_affinity = constraint.anti_affinity
                self._add_label(anti_affinity.label_name, anti_affinity.label_value)

        return True

    def _add_label(self, label_name: str, label_value: str):
        """
        Add a label to the node.
        This assumes a label key can only have one value.
        """
        assert (
            self.labels.get(label_name) is None
            or self.labels[label_name] == label_value
        ), (
            f"Label {label_name} already exists with value "
            f"{self.labels[label_name]}, cannot set to "
            f"{label_value}"
        )
        self.labels[label_name] = label_value

    def __repr__(self) -> str:
        return (
            "SchedulingNode(node_type={node_type}, "
            "instance_id={instance_id},"
            "ray_node_id={ray_node_id},"
            "idle_duration_ms={idle_duration_ms},"
            "termination_request={termination_request},"
            "status={status}, "
            "total_resources={total_resources}, "
            "available_resources_for_demand={available_resources_for_demand}, "
            "available_resources_for_cluster_resource_constraints="
            "{available_resources_for_cluster_resource_constraints},"
            "labels={labels}, launch_reason={launch_reason}), "
            "sched_requests_for_demand={sched_requests_for_demand}), "
            "sched_requests_for_cluster_resource_constraints="
            "{sched_requests_for_cluster_resources_constraint})"
        ).format(
            node_type=self.node_type,
            instance_id=self.im_instance_id,
            ray_node_id=self.ray_node_id,
            idle_duration_ms=self.idle_duration_ms,
            termination_request=str(message_to_dict(self.termination_request))
            if self.termination_request
            else None,
            status=self.status,
            total_resources=self.total_resources,
            available_resources_for_demand=self.available_resources[
                ResourceRequestSource.PENDING_DEMAND
            ],
            available_resources_for_cluster_resource_constraints=self.available_resources[  # noqa
                ResourceRequestSource.CLUSTER_RESOURCE_CONSTRAINT
            ],
            labels=self.labels,
            launch_reason=self.launch_reason,
            sched_requests_for_demand="|".join(
                str(message_to_dict(r))
                for r in self.sched_requests[ResourceRequestSource.PENDING_DEMAND]
            ),
            sched_requests_for_cluster_resources_constraint="|".join(
                str(message_to_dict(r))
                for r in self.sched_requests[
                    ResourceRequestSource.CLUSTER_RESOURCE_CONSTRAINT
                ]
            ),
        )


class ResourceDemandScheduler(IResourceScheduler):
    """
    A "simple" resource scheduler that schedules resource requests based on the
    following rules:
        1. Enforce the minimal count of nodes for each worker node type.
        2. Enforce the cluster resource constraints.
        3. Schedule the gang resource requests.
        4. Schedule the tasks/actor resource requests
    """

    @dataclass
    class ScheduleContext:
        """
        Encapsulates the context for processing one scheduling request.

        This exposes functions to read and write the scheduling nodes, to prevent
        accidental modification of the internal state.
        """

        # The node type configs for this scheduling request.
        _node_type_configs: Dict[NodeType, NodeTypeConfig]
        # If outdated node check through launch config is disabled.
        _disable_launch_config_check: bool
        # The max number of nodes for the entire cluster.
        _max_num_nodes: Optional[int] = None
        # The idle timeout in seconds.
        _idle_timeout_s: Optional[int] = None
        # Disable outdated node check.
        _disable_launch_config_check: bool = False
        # The current schedulable nodes (including pending nodes and pending requests).
        _nodes: List[SchedulingNode] = field(default_factory=list)
        # The number of nodes by node types available for launching based on the max
        # number of workers in the config. This takes into account any pending/running
        # nodes.
        _node_type_available: Dict[NodeType, int] = field(default_factory=dict)

        def __init__(
            self,
            nodes: List[SchedulingNode],
            node_type_configs: Dict[NodeType, NodeTypeConfig],
            disable_launch_config_check: bool,
            max_num_nodes: Optional[int] = None,
            idle_timeout_s: Optional[int] = None,
            disable_launch_config_check: bool = False,
        ):
            self._nodes = nodes
            self._node_type_configs = node_type_configs
            self._node_type_available = self._compute_available_node_types(
                nodes, node_type_configs
            )
            self._max_num_nodes = max_num_nodes
            self._idle_timeout_s = idle_timeout_s
            self._disable_launch_config_check = disable_launch_config_check

        @classmethod
        def from_schedule_request(
            cls, req: SchedulingRequest
        ) -> "ResourceDemandScheduler.ScheduleContext":
            """
            Create a schedule context from a schedule request.
            It will populate the context with the existing nodes and the available node
            types from the config.

            Args:
                req: The scheduling request. The caller should make sure the
                    request is valid.
            """

            nodes = []
            node_type_configs = req.node_type_configs

            # Initialize the scheduling nodes.
            for instance in req.current_instances:
                node = SchedulingNode.new(
                    instance, node_type_configs, req.disable_launch_config_check
                )
                if node:
                    nodes.append(node)

            return cls(
                nodes=nodes,
                node_type_configs=node_type_configs,
                disable_launch_config_check=req.disable_launch_config_check,
                max_num_nodes=req.max_num_nodes,
                idle_timeout_s=req.idle_timeout_s,
                disable_launch_config_check=req.disable_launch_config_check,
            )

        @staticmethod
        def _compute_available_node_types(
            nodes: List[SchedulingNode],
            node_type_configs: Dict[NodeType, NodeTypeConfig],
        ) -> Dict[NodeType, int]:
            """
            Compute the number of nodes by node types available for launching based on
            the max number of workers in the config.
            Args:
                nodes: The current existing nodes.
                node_type_configs: The node type configs.
            Returns:
                A dict of node types and the number of nodes available for launching.
            """
            node_type_available: Dict[NodeType, int] = defaultdict(int)
            node_type_existing: Dict[NodeType, int] = defaultdict(int)
            for node in nodes:
                node_type_existing[node.node_type] += 1

            for (
                node_type,
                node_type_config,
            ) in node_type_configs.items():
                node_type_available[
                    node_type
                ] = node_type_config.max_worker_nodes - node_type_existing.get(
                    node_type, 0
                )

            return node_type_available

        def get_nodes(self) -> List[SchedulingNode]:
            """
            Get the current nodes with filter.

            Returns:
                A list of nodes.
            """
            nodes = copy.deepcopy(self._nodes)
            return nodes

        def get_node_type_available(self) -> Dict[NodeType, int]:
            return copy.deepcopy(self._node_type_available)

        def get_cluster_shape(self) -> Dict[NodeType, int]:
            cluster_shape = defaultdict(int)
            for node in self._nodes:
                if node.status == SchedulingNodeStatus.TO_TERMINATE:
                    # Skip the nodes that are to be terminated.
                    continue

                cluster_shape[node.node_type] += 1
            return cluster_shape

        def get_idle_timeout_s(self) -> Optional[int]:
            return self._idle_timeout_s

        def update(self, new_nodes: List[SchedulingNode]) -> None:
            """
            Update the context with the new nodes.
            """
            self._nodes = new_nodes

            # Update the available node types.
            self._node_type_available = self._compute_available_node_types(
                self._nodes, self._node_type_configs
            )

        def get_max_num_nodes(self) -> Optional[int]:
            """
            Get the max number of nodes for the entire cluster.
            """
            return self._max_num_nodes

        def get_node_type_configs(self) -> Dict[NodeType, NodeTypeConfig]:
            return self._node_type_configs

        def __str__(self) -> str:
            return "ScheduleContext({} nodes, node_type_available={})".format(
                len(self._nodes), dict(self._node_type_available)
            )

        def get_launch_requests(self) -> List[LaunchRequest]:
            """
            Get the launch requests for the nodes that are to be launched.
            """
            launch_by_type = defaultdict(int)
            for node in self._nodes:
                if node.status == SchedulingNodeStatus.TO_LAUNCH:
                    launch_by_type[node.node_type] += 1

            launch_requests = []
            for instance_type, count in launch_by_type.items():
                launch_requests.append(
                    LaunchRequest(
                        instance_type=instance_type,
                        count=count,
                        id=str(uuid.uuid4()),
                        request_ts_ms=time.time_ns() // 1000,
                    )
                )
            return launch_requests

        def get_terminate_requests(
            self,
        ) -> List[TerminationRequest]:
            """
            Get the terminate requests for the nodes that are to be terminated.
            """
            return [
                node.termination_request
                for node in self._nodes
                if node.termination_request is not None
            ]

    def schedule(self, request: SchedulingRequest) -> SchedulingReply:
        logger.info(
            "Scheduling for request: resource_request={}, gang_resource_request={}, "
            "cluster_constraint={}".format(
                ResourceRequestUtil.to_dict_list(request.resource_requests),
                ProtobufUtil.to_dict_list(request.gang_resource_requests),
                ProtobufUtil.to_dict_list(request.cluster_resource_constraints),
            )
        )

        ctx = ResourceDemandScheduler.ScheduleContext.from_schedule_request(request)

        # Enforce outdate nodes.
        ResourceDemandScheduler._terminate_outdated_nodes(ctx)

        # Enforce the minimal count of nodes for each worker node type.
        ResourceDemandScheduler._enforce_min_workers_per_type(ctx)

        # Enforce the max worker nodes count.
        ResourceDemandScheduler._enforce_max_workers_per_type(ctx)

        # Enforce the max worker nodes count globally.
        ResourceDemandScheduler._enforce_max_workers_global(ctx)

        # Enforce the cluster resource constraints.
        infeasible_constraints = ResourceDemandScheduler._enforce_resource_constraints(
            ctx, request.cluster_resource_constraints
        )

        # Schedule the gang resource requests.
        infeasible_gang_requests = (
            ResourceDemandScheduler._sched_gang_resource_requests(
                ctx, request.gang_resource_requests
            )
        )

        # Schedule the tasks/actor resource requests
        infeasible_requests = ResourceDemandScheduler._sched_resource_requests(
            ctx,
            ResourceRequestUtil.ungroup_by_count(request.resource_requests),
        )

        # Shutdown any idle nodes that's not needed (e.g. no resource constraints.
        # not needed by min_worker count, etc.)
        ResourceDemandScheduler._enforce_idle_termination(ctx)

        # Compute the number of nodes to launch.
        reply = SchedulingReply(
            infeasible_resource_requests=infeasible_requests,
            infeasible_gang_resource_requests=infeasible_gang_requests,
            infeasible_cluster_resource_constraints=infeasible_constraints,
            to_launch=ctx.get_launch_requests(),
            to_terminate=ctx.get_terminate_requests(),
        )

        return reply

    @staticmethod
    def _enforce_max_workers_per_type(
        ctx: "ResourceDemandScheduler.ScheduleContext",
    ) -> None:
        """
        Enforce the max number of workers for each node type.
        """

        # Get all the nodes by type
        all_nodes = ctx.get_nodes()

        non_terminating_nodes_by_type = defaultdict(list)
        terminating_nodes = []
        for node in all_nodes:
            if node.status == SchedulingNodeStatus.TO_TERMINATE:
                terminating_nodes.append(node)
            else:
                non_terminating_nodes_by_type[node.node_type].append(node)

        # Step 1. Enforce the max number of workers for each node type.
        for node_type in non_terminating_nodes_by_type.keys():
            non_terminate_nodes_of_type = non_terminating_nodes_by_type[node_type]
            node_config = ctx.get_node_type_configs()[node_type]
            num_max_nodes_per_type = node_config.max_worker_nodes
            num_extra_nodes = len(non_terminate_nodes_of_type) - num_max_nodes_per_type

            if num_extra_nodes <= 0:
                # No extra nodes for this type, continue.
                continue

            # Terminate the nodes
            (
                to_terminate,
                remained_nodes,
            ) = ResourceDemandScheduler._select_nodes_to_terminate(
                non_terminate_nodes_of_type,
                num_extra_nodes,
                TerminationRequest.Cause.MAX_NUM_NODE_PER_TYPE,
                max_num_nodes_per_type=num_max_nodes_per_type,
            )

            non_terminating_nodes_by_type[node_type] = remained_nodes
            terminating_nodes.extend(to_terminate)

        non_terminating_nodes = []
        for nodes in non_terminating_nodes_by_type.values():
            non_terminating_nodes.extend(nodes)

        # Update the context
        assert len(all_nodes) == len(
            terminating_nodes + non_terminating_nodes
        ), "The number of nodes should be the same after enforcing max nodes per type."

        ctx.update(terminating_nodes + non_terminating_nodes)

        if terminating_nodes:
            logger.debug(
                f"Terminating {len(terminating_nodes)} "
                "nodes for per node type max num node's constraints."
            )

    @staticmethod
    def _enforce_max_workers_global(
        ctx: "ResourceDemandScheduler.ScheduleContext",
    ) -> None:
        """
        Enforce the max number of workers for the entire cluster.
        """
        all_nodes = ctx.get_nodes()

        terminating_nodes = []
        non_terminating_nodes = []

        for node in all_nodes:
            if node.status == SchedulingNodeStatus.TO_TERMINATE:
                terminating_nodes.append(node)
            else:
                non_terminating_nodes.append(node)

        num_max_nodes = ctx.get_max_num_nodes()

        num_to_terminate = (
            max(len(non_terminating_nodes) - num_max_nodes, 0) if num_max_nodes else 0
        )

        if num_to_terminate <= 0:
            # No extra nodes needed to terminate.
            return

        # Terminate the nodes
        (
            to_terminate_nodes,
            non_terminating_nodes,
        ) = ResourceDemandScheduler._select_nodes_to_terminate(
            non_terminating_nodes,
            num_to_terminate,
            TerminationRequest.Cause.MAX_NUM_NODES,
            max_num_nodes=num_max_nodes,
        )

        assert len(to_terminate_nodes) == num_to_terminate, (
            "Terminating {} nodes, failed to terminate {} nodes to "
            "satisfy max_num_nodes={}".format(
                len(to_terminate_nodes),
                num_to_terminate - len(to_terminate_nodes),
                num_max_nodes,
            )
        )

        # Update the context
        terminating_nodes.extend(to_terminate_nodes)
        assert len(all_nodes) == len(
            terminating_nodes + non_terminating_nodes
        ), "The number of nodes should be the same after enforcing max nodes."

        all_nodes = terminating_nodes + non_terminating_nodes
        ctx.update(all_nodes)

    @staticmethod
    def _select_nodes_to_terminate(
        nodes: List[SchedulingNode],
        num_to_terminate: int,
        cause: TerminationRequest.Cause,
        max_num_nodes: Optional[int] = None,
        max_num_nodes_per_type: Optional[int] = None,
    ) -> Tuple[List[SchedulingNode], List[SchedulingNode]]:
        """
        Select 'num_to_terminate' of nodes to be terminated
        from the 'nodes' list. It should never select a head node.

        Args:
            nodes: The nodes to be terminated.
            num_to_terminate: The number of nodes to be terminated.
            cause: The cause of the termination. Should be one of
                TerminationRequest.Cause.MAX_NUM_NODES or
                TerminationRequest.Cause.MAX_NUM_NODE_PER_TYPE.

            max_num_nodes: The max number of nodes for the entire cluster only
                used when the cause is TerminationRequest.Cause.MAX_NUM_NODES.
            max_num_nodes_per_type: The max number of nodes for each node type.
                Only used when the cause is
                TerminationRequest.Cause.MAX_NUM_NODE_PER_TYPE.

        Returns:
            A tuple of:
                - The terminated nodes.
                - The remained nodes.
        """

        # Sort the nodes for termination.
        nodes.sort(key=ResourceDemandScheduler._sort_nodes_for_termination)

        # Remove the head node from the list.
        head_node = None
        for i, node in enumerate(nodes):
            if node.node_kind == NodeKind.HEAD:
                # Remove the head node from the list.
                head_node = nodes.pop(i)
                break

        terminated_nodes, remained_nodes = (
            nodes[:num_to_terminate],
            nodes[num_to_terminate:] + ([head_node] if head_node else []),
        )

        assert cause in [
            TerminationRequest.Cause.MAX_NUM_NODES,
            TerminationRequest.Cause.MAX_NUM_NODE_PER_TYPE,
        ], "Other termination causes don't have to select nodes for termination."

        for node in terminated_nodes:
            logger.info(
                "Terminating node {}(ray={}) due to {}.".format(
                    node.im_instance_id,
                    node.ray_node_id,
                    TerminationRequest.Cause.Name(cause),
                )
            )
            node.status = SchedulingNodeStatus.TO_TERMINATE
            node.termination_request = TerminationRequest(
                id=str(uuid.uuid4()),
                instance_id=node.im_instance_id,
                ray_node_id=node.ray_node_id,
                cause=cause,
                instance_type=node.node_type,
            )
            if cause == TerminationRequest.Cause.MAX_NUM_NODES:
                node.termination_request.max_num_nodes = max_num_nodes
            elif cause == TerminationRequest.Cause.MAX_NUM_NODE_PER_TYPE:
                node.termination_request.max_num_nodes_per_type = max_num_nodes_per_type
            else:
                raise ValueError("Unknown termination cause: {}".format(cause))

        return terminated_nodes, remained_nodes

    @staticmethod
    def _sort_nodes_for_termination(node: SchedulingNode) -> Tuple:
        """
        Sort the nodes for termination increasingly by:

            1. First if ray hasn't been started yet
            2. Then if the nodes are idle
            3. Then with lower resources util nodes first.

        Such that nodes sorted earlier will be terminated first.
        """

        running_ray = node.ray_node_id is not None
        # Reverse the idle duration such that the nodes with the largest idle duration
        # will be terminated first.
        idle_dur = -1 * node.idle_duration_ms

        utils_per_resources = {}
        for resource, total in node.total_resources.items():
            if total <= 0:
                continue
            utils_per_resources[resource] = (
                total - node.available_resources.get(resource, 0)
            ) / total

        avg_util = (
            sum(utils_per_resources.values()) / len(utils_per_resources)
            if utils_per_resources
            else 0
        )

        return (running_ray, idle_dur, avg_util)

    @staticmethod
    def _enforce_min_workers_per_type(
        ctx: "ResourceDemandScheduler.ScheduleContext",
    ) -> None:
        """
        Enforce the minimal count of nodes for each worker node type.
        """

        # Count the existing nodes by type
        count_by_node_type = ctx.get_cluster_shape()

        new_nodes = []
        # Launch new nodes to satisfy min count for each node type.
        for (
            node_type,
            node_type_config,
        ) in ctx.get_node_type_configs().items():
            cur_count = count_by_node_type.get(node_type, 0)
            min_count = node_type_config.min_worker_nodes
            if cur_count < min_count:
                logger.info(
                    "Adding {} nodes to satisfy min count for node type: {}".format(
                        min_count - cur_count, node_type
                    )
                )
                new_nodes.extend(
                    [
                        SchedulingNode.from_node_config(
                            copy.deepcopy(node_type_config),
                            status=SchedulingNodeStatus.TO_LAUNCH,
                            node_kind=NodeKind.WORKER,
                        )
                    ]
                    * (min_count - cur_count)
                )
        # NOTE: we assume the aggregated number of min workers across all node types
        # should not exceed any globally enforced max_num_nodes

        # Add the new nodes to the existing nodes and update the context.
        ctx.update(new_nodes + ctx.get_nodes())

    @staticmethod
    def _enforce_resource_constraints(
        ctx: "ResourceDemandScheduler.ScheduleContext",
        constraints: List[ClusterResourceConstraint],
    ) -> List[ClusterResourceConstraint]:
        """
        Enforce the cluster resource constraints.

        Args:
            ctx: The schedule context.
            constraints: The cluster resource constraints.

        Returns:
            A list of infeasible constraints.

        Notes:
            It's different from the other scheduling functions since it doesn't actually
        schedule any resource requests. Instead, it asks if the cluster could be
        upscale to a certain shape to fulfill the constraints.
        """

        # NOTE: we currently only have 1 constraint from a cluster, but
        # we may have multiple in the future.
        assert len(constraints) <= 1, "Max 1 cluster resource constraint is supported."
        if len(constraints) == 0:
            # No cluster resource constraints - nothing needs to be done.
            return []

        constraint = constraints[0]
        min_bundles = constraint.min_bundles
        # Flatten the requests for iterating through.
        requests = ResourceRequestUtil.ungroup_by_count(min_bundles)

        # Pass the empty nodes to schedule.
        scheduled_nodes, infeasible = ResourceDemandScheduler._try_schedule(
            ctx,
            requests,
            resource_request_source=ResourceRequestSource.CLUSTER_RESOURCE_CONSTRAINT,
        )

        if infeasible:
            # Unable to satisfy the constraint.
            return [constraint]

        ctx.update(scheduled_nodes)
        return []

    @staticmethod
    def _sched_resource_requests(
        ctx: "ResourceDemandScheduler.ScheduleContext",
        requests: List[ResourceRequest],
    ) -> List[ResourceRequest]:
        """
        Schedule the resource requests.

        Args:
            ctx: The schedule context.
            requests_by_count: The resource requests.

        Returns:
            A list of infeasible resource requests.
        """
        nodes, infeasible = ResourceDemandScheduler._try_schedule(
            ctx, requests, resource_request_source=ResourceRequestSource.PENDING_DEMAND
        )

        # Regardless if there's feasible, we will update the context for schedule nodes.
        ctx.update(nodes)

        return infeasible

    @staticmethod
    def _sched_gang_resource_requests(
        ctx: "ResourceDemandScheduler.ScheduleContext",
        gang_requests: List[GangResourceRequest],
    ) -> List[GangResourceRequest]:
        """
        Schedule the gang resource requests.

        These requests should be scheduled atomically, i.e. either all of the resources
        requests in a gang request are scheduled or none of them are scheduled.

        Args:
            ctx: The schedule context.
            gang_requests: The gang resource requests.

        Returns:
            A list of infeasible gang resource requests.
        """

        def _sort_gang_resource_requests(req: GangResourceRequest) -> Tuple:
            """
            Key function for sorting the gang resource request by:
                1. the number of placement constraints in the gang request.
                2. the number of resource requests in the gang request.
            """
            total_placement_constraints = 0
            for rr in req.requests:
                total_placement_constraints += len(rr.placement_constraints)

            return (total_placement_constraints, len(req.requests))

        infeasible_gang_requests = []
        # Try fulfilling the gang requests one by one.
        for gang_req in sorted(
            gang_requests, key=_sort_gang_resource_requests, reverse=True
        ):
            requests = gang_req.requests
            # Try to combine requests with affinity constraints into the same request.
            requests = ResourceRequestUtil.combine_requests_with_affinity(requests)

            nodes, infeasible = ResourceDemandScheduler._try_schedule(
                ctx, requests, ResourceRequestSource.PENDING_DEMAND
            )

            if infeasible:
                # Unable to satisfy the constraint. We will skip the gang request.
                # Don't update the context.
                infeasible_gang_requests.append(gang_req)
                continue

            # We are able to satisfy the constraint and thus update the context.
            ctx.update(nodes)

        return infeasible_gang_requests

    @staticmethod
    def _try_schedule(
        ctx: "ResourceDemandScheduler.ScheduleContext",
        requests_to_sched: List[ResourceRequest],
        resource_request_source: ResourceRequestSource,
    ) -> Tuple[List[SchedulingNode], List[ResourceRequest]]:
        """
        Try to schedule the resource requests on the current context.

        It tries to schedule the requests on the existing nodes first, and
        then try to schedule the requests on new nodes if possible.

        Args:
            requests_to_sched: The resource requests to be scheduled.
            ctx: The current scheduling context.
            resource_request_source: The source of the resource request, i.e.
                pending demands from ray actors/tasks or cluster resource
                constraints.

        Returns:
            - List of scheduled nodes to that have part or all of the requests
                scheduled.
            - List of infeasible requests remained that cannot be scheduled.
        """
        # First sort the requests.
        def _sort_resource_request(req: ResourceRequest) -> Tuple:
            """
            Sort the resource requests by:
                1. The length of it's placement constraints.
                2. The number of resources it requests.
                3. The values of resources it requests.
                4. lexicographically for each resource (for stable ordering)

            This is a legacy sorting function for the autoscaler's binpacking
            algo - we do this so that we could have a deterministic scheduling
            results with reasonable fragmentation.
            """
            return (
                len(req.placement_constraints),
                len(req.resources_bundle.values()),
                sum(req.resources_bundle.values()),
                sorted(req.resources_bundle.items()),
            )

        requests_to_sched = sorted(
            requests_to_sched, key=_sort_resource_request, reverse=True
        )

        existing_nodes = ctx.get_nodes()
        node_type_available = ctx.get_node_type_available()

        # A list of nodes that are either:
        #   1. existing nodes in the cluster. or
        #   2. new nodes that are launched to satisfy the resource requests.
        target_nodes = []

        # Try scheduling resource requests with existing nodes first.
        while len(requests_to_sched) > 0 and len(existing_nodes) > 0:
            (
                best_node,
                requests_to_sched,
                existing_nodes,
            ) = ResourceDemandScheduler._sched_best_node(
                requests_to_sched, existing_nodes, resource_request_source
            )
            if best_node is None:
                # No existing nodes can schedule any more requests.
                break

            target_nodes.append(best_node)

        # If there's any existing nodes left, we will add to the target nodes
        target_nodes.extend(existing_nodes)

        # Try scheduling resource requests with new nodes.
        node_pools = [
            SchedulingNode.from_node_config(
                ctx.get_node_type_configs()[node_type],
                status=SchedulingNodeStatus.TO_LAUNCH,
                node_kind=NodeKind.WORKER,
            )
            for node_type, num_available in node_type_available.items()
            if num_available > 0
        ]
        while len(requests_to_sched) > 0 and len(node_pools) > 0:
            # Max number of nodes reached.
            max_num_nodes = ctx.get_max_num_nodes()
            if max_num_nodes is not None and len(target_nodes) >= max_num_nodes:
                logger.debug(
                    "Max number of nodes reached: {}, "
                    "cannot launch more nodes.".format(max_num_nodes)
                )
                break

            (
                best_node,
                requests_to_sched,
                node_pools,
            ) = ResourceDemandScheduler._sched_best_node(
                requests_to_sched, node_pools, resource_request_source
            )
            if best_node is None:
                break

            target_nodes.append(best_node)
            # Update the node pool if a node with the same node type of the
            # added node can be launched.
            node_type_available[best_node.node_type] -= 1
            if node_type_available[best_node.node_type] > 0:
                node_pools.append(
                    SchedulingNode.from_node_config(
                        ctx.get_node_type_configs()[best_node.node_type],
                        status=SchedulingNodeStatus.TO_LAUNCH,
                        node_kind=NodeKind.WORKER,
                    )
                )

        return target_nodes, requests_to_sched

    @staticmethod
    def _sched_best_node(
        requests: List[ResourceRequest],
        nodes: List[SchedulingNode],
        resource_request_source: ResourceRequestSource,
    ) -> Tuple[SchedulingNode, List[ResourceRequest], List[SchedulingNode]]:
        """
        Schedule the requests on the best node.
        A simple greedy algorithm is used to schedule the requests:
            1. Try to schedule the requests on each node.
            2. Sort the nodes by a score
            3. Return the node with the highest score.

        The highest score node is updated with the scheduled requests, and the node is
        removed from the node list.

        Args:
            requests: The resource requests to be scheduled.
            nodes: The node candidates to be scheduled on. The nodes will be updated
                after the scheduling attempt, i.e. the node that is scheduled will be
                removed from the list.
            resource_request_source: The source of the resource request, i.e.
                pending demands from ray actors/tasks or cluster resource constraints.

        Returns:
            best_node: The best node to schedule the requests.
            infeasible: The infeasible requests that cannot be scheduled on the best
                node.
            nodes: Remaining nodes after the best node is removed.
        """
        results = []

        # A temporary data class to store the scheduling result.
        @dataclass
        class ScheduleResult:
            # The node candidate after a scheduling attempt.
            node: SchedulingNode
            # The infeasible resource requests that are not scheduled.
            infeasible_requests: List[ResourceRequest]
            # The index of the node in the original node list.
            idx: int
            # the score of the scheduling node to compare with others.
            score: UtilizationScore

        nodes_copy = copy.deepcopy(nodes)

        # Iterate through each node and modify the node's available resources
        # if the requests are schedulable.
        for idx, node in enumerate(nodes_copy):
            remaining, score = node.try_schedule(requests, resource_request_source)

            if len(remaining) == len(requests):
                # The node cannot schedule any of the requests.
                continue

            results.append(ScheduleResult(node, remaining, idx, score))

        # No nodes can schedule any of the requests.
        if len(results) == 0:
            logger.debug(
                "No nodes can schedule the requests: {}, for nodes: {}".format(
                    ResourceRequestUtil.to_dict_list(requests), nodes
                )
            )
            return None, requests, nodes

        # Sort the results by score.
        results = sorted(results, key=lambda r: r.score, reverse=True)
        best_result = results[0]

        # Remove the best node from the nodes.
        nodes.pop(best_result.idx)
        logger.debug(
            "Best node: {}, score: {}, remaining requests: {}".format(
                best_result.node,
                best_result.score,
                ResourceRequestUtil.to_dict_list(best_result.infeasible_requests),
            )
        )
        return best_result.node, best_result.infeasible_requests, nodes

    @staticmethod
    def _terminate_outdated_nodes(
        ctx: "ResourceDemandScheduler.ScheduleContext",
    ) -> None:
        """
        Terminate the nodes that are outdated, i.e. the node type config has been
        updated or the node's launch config hash is outdated.

        Args:
            ctx: The schedule context.
        """
        nodes = ctx.get_nodes()

        if ctx._disable_launch_config_check:
<<<<<<< HEAD
            # Skip the outdated node check.
            logger.debug("Outdated node check is disabled.")
=======
            # Outdated nodes check through launch config check is disabled.
>>>>>>> 7d3b2b86
            return

        for node in nodes:
            if node.status != SchedulingNodeStatus.SCHEDULABLE:
                # We don't need to care about the non-running nodes.
                continue

            if node.node_kind == NodeKind.HEAD:
                # We should not be terminating the head node even if it's outdated.
                logger.warning(
                    "Head node {}(ray={}) is outdated with node config changes. "
                    "Please check the node's config or restart the cluster or restart "
                    "the head node. Autoscaler is not able to shutdown the outdated "
                    "head node".format(node.im_instance_id, node.ray_node_id)
                )
                continue
            node_type = node.node_type
            node_type_config = ctx.get_node_type_configs().get(node_type)
            if node_type_config is None or (
                node_type_config.launch_config_hash
                and node_type_config.launch_config_hash != node.launch_config_hash
            ):
                # The node type config has been updated, and the node's launch config
                # hash is outdated.
                logger.info(
                    "Terminating instance={}(ray={}) for outdated node config".format(
                        node.im_instance_id, node.ray_node_id
                    )
                )
                node.status = SchedulingNodeStatus.TO_TERMINATE
                node.termination_request = TerminationRequest(
                    id=str(time.time_ns()),
                    instance_id=node.im_instance_id,
                    ray_node_id=node.ray_node_id,
                    cause=TerminationRequest.Cause.OUTDATED,
                )

        ctx.update(nodes)

    @staticmethod
    def _enforce_idle_termination(
        ctx: "ResourceDemandScheduler.ScheduleContext",
    ) -> None:
        """
        Enforce the idle termination for the nodes that are not needed by the cluster
        resource constraints and idle for too long.

        Args:
            ctx: The schedule context.
        """
        nodes = ctx.get_nodes()
        s_to_ms = 1000
        for node in nodes:
            if node.status != SchedulingNodeStatus.SCHEDULABLE:
                # We don't need to care about the non-running nodes.
                continue

            if node.node_kind == NodeKind.HEAD:
                # The head node is not subject to idle termination.
                continue

            idle_timeout_s = ctx.get_idle_timeout_s()
            if idle_timeout_s is None:
                # No idle timeout is set, skip the idle termination.
                continue

            if node.idle_duration_ms <= idle_timeout_s * s_to_ms:
                # The node is not idle for too long, skip it.
                continue

            if node.sched_requests[ResourceRequestSource.CLUSTER_RESOURCE_CONSTRAINT]:
                # The node is needed by the resource constraints.
                # Skip it.
                if node.idle_duration_ms > ctx.get_idle_timeout_s() * s_to_ms:
                    logger.debug(
                        "Node {}(idle for {} secs) is needed by the cluster resource "
                        "constraints, skip idle termination.".format(
                            node.ray_node_id, node.idle_duration_ms / s_to_ms
                        )
                    )
                continue

            # The node is idle for too long, terminate it.
            logger.info(
                "Terminating instance={}(ray={}) since it's idle for {} secs.".format(  # noqa
                    node.im_instance_id,
                    node.ray_node_id,
                    node.idle_duration_ms / s_to_ms,
                )
            )

            node.status = SchedulingNodeStatus.TO_TERMINATE
            node.termination_request = TerminationRequest(
                id=str(uuid.uuid4()),
                instance_id=node.im_instance_id,
                ray_node_id=node.ray_node_id,
                cause=TerminationRequest.Cause.IDLE,
                idle_duration_ms=node.idle_duration_ms,
            )

        ctx.update(nodes)<|MERGE_RESOLUTION|>--- conflicted
+++ resolved
@@ -52,8 +52,6 @@
     max_num_nodes: Optional[int] = None
     # Idle timeout in seconds.
     idle_timeout_s: Optional[int] = None
-    # Disable outdated node check.
-    disable_launch_config_check: bool = False
     # TODO: This prob could be refactored into the ClusterStatus data class later.
     # The current ray resource requests.
     resource_requests: List[ResourceRequest] = field(default_factory=list)
@@ -150,11 +148,7 @@
     def new(
         instance: AutoscalerInstance,
         node_type_configs: Dict[NodeType, NodeTypeConfig],
-<<<<<<< HEAD
-        allow_missing_node_type_config: bool = False,
-=======
         disable_launch_config_check: bool,
->>>>>>> 7d3b2b86
     ) -> Optional["SchedulingNode"]:
         """
         Create a new scheduling node from an autoscaler instance.
@@ -212,10 +206,6 @@
         # from the node type config.
         node_config = node_type_configs.get(instance.im_instance.instance_type, None)
         if node_config is None:
-<<<<<<< HEAD
-            if allow_missing_node_type_config:
-                # The node type config is missing, we will skip this instance.
-=======
             if disable_launch_config_check:
                 # We are not terminating outdated nodes.
                 logger.info(
@@ -224,7 +214,6 @@
                     "`disable_launch_config_check` is True in "
                     "the autoscaler's provider config.".format(node_config=node_config)
                 )
->>>>>>> 7d3b2b86
                 return None
 
             # Configs might have been updated, and no more
@@ -629,7 +618,6 @@
             disable_launch_config_check: bool,
             max_num_nodes: Optional[int] = None,
             idle_timeout_s: Optional[int] = None,
-            disable_launch_config_check: bool = False,
         ):
             self._nodes = nodes
             self._node_type_configs = node_type_configs
@@ -671,7 +659,6 @@
                 disable_launch_config_check=req.disable_launch_config_check,
                 max_num_nodes=req.max_num_nodes,
                 idle_timeout_s=req.idle_timeout_s,
-                disable_launch_config_check=req.disable_launch_config_check,
             )
 
         @staticmethod
@@ -1455,12 +1442,7 @@
         nodes = ctx.get_nodes()
 
         if ctx._disable_launch_config_check:
-<<<<<<< HEAD
-            # Skip the outdated node check.
-            logger.debug("Outdated node check is disabled.")
-=======
             # Outdated nodes check through launch config check is disabled.
->>>>>>> 7d3b2b86
             return
 
         for node in nodes:
