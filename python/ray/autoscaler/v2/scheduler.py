import copy
import logging
import time
import uuid
from abc import ABC, abstractmethod
from collections import defaultdict
from dataclasses import dataclass, field
from enum import Enum
from typing import Dict, List, Optional, Tuple

<<<<<<< HEAD
from ray._private.protobuf_compat import message_to_dict
from ray.autoscaler._private.constants import AUTOSCALER_CONSERVE_GPU_NODES
from ray.autoscaler._private.resource_demand_scheduler import (
    UtilizationScore,
    _fits,
    _inplace_subtract,
)
from ray.autoscaler.v2.instance_manager.common import InstanceUtil
=======
from google.protobuf.json_format import MessageToDict

from ray.autoscaler._private.resource_demand_scheduler import UtilizationScore
>>>>>>> 0f257964
from ray.autoscaler.v2.instance_manager.config import NodeTypeConfig
from ray.autoscaler.v2.schema import AutoscalerInstance, NodeType
from ray.autoscaler.v2.utils import ProtobufUtil, ResourceRequestUtil
from ray.core.generated.autoscaler_pb2 import (
    ClusterResourceConstraint,
    GangResourceRequest,
    ResourceRequest,
    ResourceRequestByCount,
)
from ray.core.generated.instance_manager_pb2 import (
<<<<<<< HEAD
    LaunchRequest,
    NodeKind,
=======
    Instance,
    LaunchRequest,
>>>>>>> 0f257964
    TerminationRequest,
)

# ============= Resource Scheduling Service API =======================
#
#  ResourceSchedulerService is a service that schedules resource bundles
#  to nodes. It's used by the autoscaler to schedule resource bundles
#  to determine the desired cluster size to satisfy the current resource
#  demands.
#
logger = logging.getLogger(__name__)


@dataclass
class SchedulingRequest:
    # Available node type configs
    node_type_configs: Dict[NodeType, NodeTypeConfig] = field(default_factory=dict)
    # Max number of worker nodes.
    max_num_nodes: Optional[int] = None
    # Idle timeout in seconds.
    idle_timeout_s: Optional[int] = None
    # TODO: This prob could be refactored into the ClusterStatus data class later.
    # The current ray resource requests.
    resource_requests: List[ResourceRequestByCount] = field(default_factory=list)
    # The Gang resource requests.
    gang_resource_requests: List[GangResourceRequest] = field(default_factory=list)
    # cluster resource constraints.
    cluster_resource_constraints: List[ClusterResourceConstraint] = field(
        default_factory=list
    )
    # The current instances.
    current_instances: List[AutoscalerInstance] = field(default_factory=list)


@dataclass
class SchedulingReply:
    # Instances to launch.
    to_launch: List[LaunchRequest] = field(default_factory=list)
    # To terminate.
    to_terminate: List[TerminationRequest] = field(default_factory=list)
    # The infeasible resource bundles.
    infeasible_resource_requests: List[ResourceRequestByCount] = field(
        default_factory=list
    )
    # The infeasible gang resource bundles.
    infeasible_gang_resource_requests: List[GangResourceRequest] = field(
        default_factory=list
    )
    # The infeasible cluster resource constraints.
    infeasible_cluster_resource_constraints: List[ClusterResourceConstraint] = field(
        default_factory=list
    )


class IResourceScheduler(ABC):
    """
    Interface for a resource scheduler.

    Implements the `instance_manager.proto ResourceSchedulerService` interface.
    """

    @abstractmethod
    def schedule(self, request: SchedulingRequest) -> SchedulingReply:
        """
        Given the resource requests and the current cluster state, calculate the
        target cluster shape by trying to schedule the resource requests on the
        nodes.
        """
        pass


class SchedulingNodeStatus(Enum):
    """
    The status of a scheduling node (`SchedulingNode`)
    """

    # The node is added by the ResourceDemandScheduler.
    TO_LAUNCH = "TO_LAUNCH"
    # The node is pending, i.e. there's already an autoscaler instance being launched
    # The node is schedulable. It could be running ray or pending to run ray. Either
    # Way, it should be able to accept new resource requests/resource constraints.
    SCHEDULABLE = "SCHEDULABLE"
    # The node is to be terminated by the ResourceDemandScheduler
    TO_TERMINATE = "TO_TERMINATE"


@dataclass
class SchedulingNode:
    """
    A abstraction of a node that can be scheduled on by the resource scheduler.

    A scheduling node is expected to be used as:

        node  = SchedulingNode.new(instance, node_configs)
        remaining, score = node.try_schedule(requests)

        .... do something with the score ....

    NOTE:
        One could also extend the scheduling behavior by overriding `try_schedule`
    """

    @staticmethod
    def new(
        instance: AutoscalerInstance, node_type_configs: Dict[NodeType, NodeTypeConfig]
    ) -> Optional["SchedulingNode"]:
        """
        Create a new scheduling node from an autoscaler instance.

        It creates:
            - None if the instance is not schedulable by IM.
            - A schedulable node if the instance is running ray or pending to run ray,
              so it should be considered in the scheduling process.

        Args:
            instance: The instance.
            node_type_configs: The node type configs.

        """
        if not SchedulingNode.is_schedulable(instance):
            return None

        if instance.im_instance.status == Instance.RAY_RUNNING:
            assert instance.ray_node is not None, (
                "ray node should not be None "
                f"when the instance is running ray: instance={instance}"
            )
            # An running ray node
            return SchedulingNode(
                node_type=instance.im_instance.instance_type,
                total_resources=dict(instance.ray_node.total_resources),
                # Use ray node's available resources.
                available_resources=dict(instance.ray_node.available_resources),
                # Use ray node's dynamic labels.
                labels=dict(instance.ray_node.dynamic_labels),
                status=SchedulingNodeStatus.SCHEDULABLE,
                im_instance_id=instance.im_instance.instance_id,
                ray_node_id=instance.im_instance.node_id,
                idle_duration_ms=instance.ray_node.idle_duration_ms,
            )

        # This is an instance pending to run ray. Initialize a schedulable node
        # from the node type config.
        node_config = node_type_configs.get(instance.im_instance.instance_type, None)
        if node_config is None:
            # Configs might have been updated, and no more
            # node_type_configs for this node type. We should terminate it.
            return SchedulingNode(
                node_type=instance.im_instance.instance_type,
                total_resources={},
                available_resources={},
                labels={},
                status=SchedulingNodeStatus.TO_TERMINATE,
                im_instance_id=instance.im_instance.instance_id,
                termination_request=TerminationRequest(
                    id=str(uuid.uuid4()),
                    instance_id=instance.im_instance.instance_id,
                    cause=TerminationRequest.Cause.OUTDATED,
                    instance_type=instance.im_instance.instance_type,
                ),
            )

        return SchedulingNode.from_node_config(
            node_config,
            SchedulingNodeStatus.SCHEDULABLE,
            instance.im_instance.instance_id,
        )

    @staticmethod
    def is_schedulable(instance: AutoscalerInstance) -> bool:
        """
        Check if the instance is schedulable by IM.

        Args:
            instance: The instance.

        Returns:
            True if the instance is schedulable by IM.
        """
        if instance.im_instance is None:
            # We will skip any instances that are not yet in IM which
            # could be
            #   1. an out-of-band ray node
            #   2. an cloud instance running ray not yet discovered
            #      by the IM's Reconciler
            #   3. an cloud instance already terminated but ray state
            #      still lagging behind.
            #
            # In all of these cases, the instance is not schedulable or
            # shouldn't be managed by IM, so we don't consider them.
            return False

        # These are the statuses where there's a running ray node or
        # could eventually run ray.
        if instance.im_instance.status in (
            Instance.QUEUED,
            Instance.REQUESTED,
            Instance.ALLOCATED,
            Instance.RAY_INSTALLING,
            Instance.RAY_RUNNING,
            Instance.RAY_STOP_REQUESTED,
        ):
            return True

        return False

    @staticmethod
    def from_node_config(
        node_config: NodeTypeConfig,
        status: SchedulingNodeStatus,
        im_instance_id: Optional[str] = None,
    ) -> "SchedulingNode":
        """
        Create a scheduling node from a node config.

        Args:
            node_config: The node config.
            status: The status of the node.
            im_instance_id: The instance id of the im instance.
        """
        return SchedulingNode(
            node_type=node_config.name,
            total_resources=dict(node_config.resources),
            available_resources=dict(node_config.resources),
            available_resources_for_constraints=dict(node_config.resources),
            labels=dict(node_config.labels),
            status=status,
            im_instance_id=im_instance_id,
        )

    def __post_init__(self):
        assert self.node_type, "node_type should be set"

    # Node type name.
    node_type: NodeType
<<<<<<< HEAD
    # Resource constraints committed to be placed on this node.
    sched_constraints: List[ResourceRequest] = field(default_factory=list)
=======
    # Status
    status: SchedulingNodeStatus
>>>>>>> 0f257964
    # Requests committed to be placed on this node.
    sched_requests: List[ResourceRequest] = field(default_factory=list)
    # The node's current resource capacity.
    total_resources: Dict[str, float] = field(default_factory=dict)
    # The node's available resources for actual resource requests.
    available_resources: Dict[str, float] = field(default_factory=dict)
    # The node's available resources for resource constraints.
    available_resources_for_constraints: Dict[str, float] = field(default_factory=dict)
    # Node's labels, including static or dynamic labels.
    labels: Dict[str, str] = field(default_factory=dict)
    # Observability descriptive message for why the node was launched in the
    # first place.
    launch_reason: Optional[str] = None
    # Termination request, none when the node is not being terminated.
    termination_request: Optional[TerminationRequest] = None
    # The instance id of the IM(Instance Manager) instance. None if the node
    # is not yet in IM.
    im_instance_id: Optional[str] = None
    # The ray node id of the ray node. None if the node is not included in
    # ray cluster's GCS report yet (not running ray yet).
    ray_node_id: Optional[str] = None
    # Idle duration in ms. Default not idle.
    idle_duration_ms: int = 0
    # Launch config hash.
    launch_config_hash: Optional[str] = None
    # node kind.
    node_kind: NodeKind = NodeKind.WORKER

    def try_schedule(
        self, requests: List[ResourceRequest], is_constraint: bool = False
    ) -> Tuple[List[ResourceRequest], UtilizationScore]:
        """
        Try to schedule the resource requests on this node.

        This modifies the node's available resources if the requests are schedulable.
        The requests are scheduled one by one in the sorted order, and no
        backtracking is done.

        Args:
            requests: The resource requests to be scheduled.
            is_constraint: Whether the requests are from cluster constraints.

        Returns:
            A tuple of:
                - list of remaining requests that cannot be scheduled on this node.
                - the utilization score for this node with respect to the current
                resource requests being scheduled.
        """
        # Track the resource requests that cannot be scheduled on this node.
        unschedulable_requests = []

        # Sort the requests and try schedule them one by one.
        for r in requests:
            if not self._try_schedule_one(r, is_constraint):
                unschedulable_requests.append(r)

        score = self._compute_score()

        return unschedulable_requests, score

    def _compute_score(self) -> UtilizationScore:
        """
        Compute the utilization score for this node with respect to the current resource
        request being scheduled.

        A "higher" score means that this node is more suitable for scheduling the
        current scheduled resource requests.

        The score is a tuple of 4 values:
            1. Whether this node is a GPU node and the current resource request has
                GPU requirements:
                    0: if this node is a GPU node and the current resource request
                    placed onto the node has no GPU requirements.
                    1: if this node is not a GPU node or the current resource request
                    placed onto the node has GPU requirements.
            2. The number of resource types being scheduled.
            3. The minimum utilization rate across all resource types.
            4. The average utilization rate across all resource types.

        NOTE:
            This function is adapted from  _resource_based_utilization_scorer from
            autoscaler v1.

        TODO(rickyx,jjyao):  We should also consider node labels for
            scoring. For example, if a node has a label that matches the affinity
            label of the resource request, we should give it a higher score.

        TODO(rickyx): add pluggable scoring functions here.

        Returns:
            A utilization score for this node.
        """

        # Compute the number of resource types being scheduled.
        num_matching_resource_types = 0
        for req in self.sched_requests:
            for resource_name in req.resources_bundle.keys():
                if resource_name in self.total_resources:
                    num_matching_resource_types += 1

        # Compute the utilization rate for each resource type
        util_by_resources = []
        for k, v in self.total_resources.items():
            if v == 0:
                # Skip any zero values.
                continue
            if k in self.available_resources:
                util = (v - self.available_resources.get(k, 0)) / v
                assert util >= 0 and util <= 1, f"Invalid utilization: {util}"
                util_by_resources.append(util)

        # Prefer not to launch a GPU node if there aren't any GPU requirements in the
        # resource bundle.
        gpu_ok = True
        if AUTOSCALER_CONSERVE_GPU_NODES:
            # TODO: we should also generalize this optimization for accelerators.
            # https://github.com/ray-project/ray/issues/43079
            is_gpu_node = self.total_resources.get("GPU", 0) > 0
            any_gpu_requests = any(
                "GPU" in r.resources_bundle for r in self.sched_requests
            )
            if is_gpu_node and not any_gpu_requests:
                gpu_ok = False

        # Prioritize avoiding gpu nodes for non-gpu workloads first,
        # then prioritize matching multiple resource types,
        # then prioritize using all resources,
        # then prioritize overall balance of multiple resources.
        return (
            gpu_ok,
            num_matching_resource_types,
            min(util_by_resources) if util_by_resources else 0,
            float(sum(util_by_resources)) / len(util_by_resources)
            if util_by_resources
            else 0,
        )

    def _try_schedule_one(self, request: ResourceRequest, is_constraint: bool) -> bool:
        """
        Try to schedule one resource request on this node.
        - If the resource request is from a cluster constraint, the request will be
        tracked from the  `available_resources_for_constraints`.

        - If the resource request is not a constraint, the request will be tracked
        from node's actual `available_resources`.

        Args:
            request: The resource request to be scheduled.
            is_constraint: Whether the request is a cluster constraint.

        Returns:
            True if the resource request is scheduled on this node.
        """

        # TODO: add labels when implementing the gang scheduling.

        available_resources_dict = (
            self.available_resources
            if not is_constraint
            else self.available_resources_for_constraints
        )

        # Check if there's enough resources to schedule the request.
        if not _fits(available_resources_dict, dict(request.resources_bundle)):
            return False

        # Schedule the request, update resources
        _inplace_subtract(available_resources_dict, dict(request.resources_bundle))

        # Add the request to the node.
        if not is_constraint:
            self.sched_requests.append(request)
        else:
            self.sched_constraints.append(request)

        return True

    def __repr__(self) -> str:
        return (
            "SchedulingNode(node_type={node_type}, "
            "instance_id={instance_id},"
            "ray_node_id={ray_node_id},"
            "idle_duration_ms={idle_duration_ms},"
            "termination_request={termination_request},"
            "status={status}, "
            "total_resources={total_resources}, "
            "available_resources={available_resources}, "
            "available_resources_for_constraints={available_resources_for_constraints},"
            "labels={labels}, launch_reason={launch_reason}), "
            "sched_requests={sched_requests}), "
            "sched_constraints={sched_constraints})"
        ).format(
            node_type=self.node_type,
            instance_id=self.im_instance_id,
            ray_node_id=self.ray_node_id,
            idle_duration_ms=self.idle_duration_ms,
            termination_request=str(message_to_dict(self.termination_request))
            if self.termination_request
            else None,
            status=self.status,
            total_resources=self.total_resources,
            available_resources=self.available_resources,
            available_resources_for_constraints=(
                self.available_resources_for_constraints
            ),
            labels=self.labels,
            launch_reason=self.launch_reason,
            sched_requests="|".join(
                str(message_to_dict(r)) for r in self.sched_requests
            ),
            sched_constraints="|".join(
                str(message_to_dict(r)) for r in self.sched_constraints
            ),
        )


class ResourceDemandScheduler(IResourceScheduler):
    """
    A "simple" resource scheduler that schedules resource requests based on the
    following rules:
        1. Enforce the minimal count of nodes for each worker node type.
        2. Enforce the cluster resource constraints.
        3. Schedule the gang resource requests.
        4. Schedule the tasks/actor resource requests
    """

    @dataclass
    class ScheduleContext:
        """
        Encapsulates the context for processing one scheduling request.

        This exposes functions to read and write the scheduling nodes, to prevent
        accidental modification of the internal state.
        """

        # The node type configs for this scheduling request.
        _node_type_configs: Dict[NodeType, NodeTypeConfig]
        # The max number of nodes for the entire cluster.
        _max_num_nodes: Optional[int] = None
        # The idle timeout in seconds.
        _idle_timeout_s: Optional[int] = None
        # The current schedulable nodes (including pending nodes and pending requests).
        _nodes: List[SchedulingNode] = field(default_factory=list)
        # The number of nodes by node types available for launching based on the max
        # number of workers in the config. This takes into account any pending/running
        # nodes.
        _node_type_available: Dict[NodeType, int] = field(default_factory=dict)

        def __init__(
            self,
            nodes: List[SchedulingNode],
            node_type_configs: Dict[NodeType, NodeTypeConfig],
            max_num_nodes: Optional[int] = None,
            idle_timeout_s: Optional[int] = None,
        ):
            self._nodes = nodes
            self._node_type_configs = node_type_configs
            self._node_type_available = self._compute_available_node_types(
                nodes, node_type_configs
            )
            self._max_num_nodes = max_num_nodes
            self._idle_timeout_s = idle_timeout_s

        @classmethod
        def from_schedule_request(
            cls, req: SchedulingRequest
        ) -> "ResourceDemandScheduler.ScheduleContext":
            """
            Create a schedule context from a schedule request.
            It will populate the context with the existing nodes and the available node
            types from the config.

            Args:
                req: The scheduling request. The caller should make sure the
                    request is valid.
            """

            nodes = []
            node_type_configs = req.node_type_configs

            # Initialize the scheduling nodes.
            for instance in req.current_instances:
<<<<<<< HEAD
                if instance.ray_node is not None:
                    # This is a running ray node.
                    nodes.append(
                        SchedulingNode(
                            node_type=instance.ray_node.ray_node_type_name,
                            total_resources=dict(instance.ray_node.total_resources),
                            available_resources=dict(
                                instance.ray_node.available_resources
                            ),
                            labels=dict(instance.ray_node.dynamic_labels),
                            status=SchedulingNodeStatus.RUNNING,
                            im_instance_id=instance.im_instance.instance_id
                            if instance.im_instance
                            else None,
                            ray_node_id=instance.ray_node.node_id.decode("utf-8"),
                            idle_duration_ms=instance.ray_node.idle_duration_ms,
                            launch_config_hash=instance.im_instance.launch_config_hash
                            if instance.im_instance
                            else None,
                            available_resources_for_constraints=dict(
                                instance.ray_node.total_resources
                            ),
                            node_kind=instance.im_instance.node_kind
                            if instance.im_instance
                            else NodeKind.WORKER,
                        )
                    )
                elif (
                    instance.im_instance is not None
                    and InstanceUtil.is_ray_running_reachable(
                        instance.im_instance.status
                    )
                ):
                    # This is an im instance that's pending to run ray:
                    # e.g. allocated, or being requested, or ray is installing.
                    node_config = node_type_configs.get(
                        instance.im_instance.instance_type, None
                    )

                    if node_config is None:
                        # Configs might have been updated, and no more
                        # node_type_configs for this node type.
                        logger.info(
                            "Skipping instance {} since no node config found for "
                            "{}".format(
                                instance.im_instance.instance_id,
                                instance.im_instance.instance_type,
                            )
                        )
                        continue
                    nodes.append(
                        SchedulingNode.from_node_config(
                            node_config,
                            status=SchedulingNodeStatus.PENDING,
                            im_instance_id=instance.im_instance.instance_id,
                        )
                    )
                else:
                    logger.debug(
                        "Skipping instance {} since it's not pending/running".format(
                            instance
                        )
                    )
=======
                node = SchedulingNode.new(instance, node_type_configs)
                if node:
                    nodes.append(node)
>>>>>>> 0f257964

            return cls(
                nodes=nodes,
                node_type_configs=node_type_configs,
                max_num_nodes=req.max_num_nodes,
                idle_timeout_s=req.idle_timeout_s,
            )

        @staticmethod
        def _compute_available_node_types(
            nodes: List[SchedulingNode],
            node_type_configs: Dict[NodeType, NodeTypeConfig],
        ) -> Dict[NodeType, int]:
            """
            Compute the number of nodes by node types available for launching based on
            the max number of workers in the config.
            Args:
                nodes: The current existing nodes.
                node_type_configs: The node type configs.
            Returns:
                A dict of node types and the number of nodes available for launching.
            """
            node_type_available: Dict[NodeType, int] = defaultdict(int)
            node_type_existing: Dict[NodeType, int] = defaultdict(int)
            for node in nodes:
                node_type_existing[node.node_type] += 1

            for (
                node_type,
                node_type_config,
            ) in node_type_configs.items():
                node_type_available[
                    node_type
                ] = node_type_config.max_worker_nodes - node_type_existing.get(
                    node_type, 0
                )

            return node_type_available

        def get_nodes(self) -> List[SchedulingNode]:
            """
            Get the current nodes with filter.

            Returns:
                A list of nodes.
            """
            nodes = copy.deepcopy(self._nodes)
            return nodes

        def get_node_type_available(self) -> Dict[NodeType, int]:
            return copy.deepcopy(self._node_type_available)

        def get_cluster_shape(self) -> Dict[NodeType, int]:
            cluster_shape = defaultdict(int)
            for node in self._nodes:
                if node.status == SchedulingNodeStatus.TO_TERMINATE:
                    # Skip the nodes that are to be terminated.
                    continue

                cluster_shape[node.node_type] += 1
            return cluster_shape

        def get_idle_timeout_s(self) -> Optional[int]:
            return self._idle_timeout_s

        def update(self, new_nodes: List[SchedulingNode]) -> None:
            """
            Update the context with the new nodes.
            """
            self._nodes = new_nodes

            # Update the available node types.
            self._node_type_available = self._compute_available_node_types(
                self._nodes, self._node_type_configs
            )

        def get_max_num_nodes(self) -> Optional[int]:
            """
            Get the max number of nodes for the entire cluster.
            """
            return self._max_num_nodes

        def get_node_type_configs(self) -> Dict[NodeType, NodeTypeConfig]:
            return self._node_type_configs

        def __str__(self) -> str:
            return "ScheduleContext({} nodes, node_type_available={})".format(
                len(self._nodes), dict(self._node_type_available)
            )

        def get_launch_requests(self) -> List[LaunchRequest]:
            """
            Get the launch requests for the nodes that are to be launched.
            """
            launch_by_type = defaultdict(int)
            for node in self._nodes:
                if node.status == SchedulingNodeStatus.TO_LAUNCH:
                    launch_by_type[node.node_type] += 1

            launch_requests = []
            for instance_type, count in launch_by_type.items():
                launch_requests.append(
                    LaunchRequest(
                        instance_type=instance_type,
                        count=count,
                        id=str(uuid.uuid4()),
                        request_ts_ms=time.time_ns() // 1000,
                    )
                )
            return launch_requests

        def get_terminate_requests(
            self,
        ) -> List[TerminationRequest]:
            """
            Get the terminate requests for the nodes that are to be terminated.
            """
            return [
                node.termination_request
                for node in self._nodes
                if node.termination_request is not None
            ]

    def schedule(self, request: SchedulingRequest) -> SchedulingReply:
        logger.info(
            "Scheduling for request: resource_request={}, gang_resource_request={}, "
            "cluster_constraint={}".format(
                ResourceRequestUtil.to_dict_list(request.resource_requests),
                ProtobufUtil.to_dict_list(request.gang_resource_requests),
                ProtobufUtil.to_dict_list(request.cluster_resource_constraints),
            )
        )

        ctx = ResourceDemandScheduler.ScheduleContext.from_schedule_request(request)

        # Enforce outdate nodes.
        ResourceDemandScheduler._terminate_outdated_nodes(ctx)

        # Enforce the minimal count of nodes for each worker node type.
        ResourceDemandScheduler._enforce_min_workers_per_type(ctx)

        # Enforce the max worker nodes count.
        ResourceDemandScheduler._enforce_max_workers_per_type(ctx)

        # Enforce the max worker nodes count globally.
        ResourceDemandScheduler._enforce_max_workers_global(ctx)

        # Enforce the cluster resource constraints.
        infeasible_constraints = ResourceDemandScheduler._enforce_resource_constraints(
            ctx, request.cluster_resource_constraints
        )

        # Schedule the gang resource requests.
        infeasible_gang_requests = (
            ResourceDemandScheduler._sched_gang_resource_requests(
                ctx, request.gang_resource_requests
            )
        )

        # Schedule the tasks/actor resource requests
        infeasible_requests = ResourceDemandScheduler._sched_resource_requests(
            ctx,
            request.resource_requests,
        )

        # Shutdown any idle nodes that's not needed (e.g. no resource constraints.
        # not needed by min_worker count, etc.)
        ResourceDemandScheduler._enforce_idle_termination(ctx)

        # Compute the number of nodes to launch.
        reply = SchedulingReply(
            infeasible_resource_requests=ResourceRequestUtil.group_by_count(
                infeasible_requests
            ),
            infeasible_gang_resource_requests=infeasible_gang_requests,
            infeasible_cluster_resource_constraints=infeasible_constraints,
            to_launch=ctx.get_launch_requests(),
            to_terminate=ctx.get_terminate_requests(),
        )

        return reply

    @staticmethod
    def _enforce_max_workers_per_type(
        ctx: "ResourceDemandScheduler.ScheduleContext",
    ) -> None:
        """
        Enforce the max number of workers for each node type.
        """

        # Get all the nodes by type
        all_nodes = ctx.get_nodes()

        non_terminating_nodes_by_type = defaultdict(list)
        terminating_nodes = []
        for node in all_nodes:
            if node.status == SchedulingNodeStatus.TO_TERMINATE:
                terminating_nodes.append(node)
            else:
                non_terminating_nodes_by_type[node.node_type].append(node)

        # Step 1. Enforce the max number of workers for each node type.
        for node_type in non_terminating_nodes_by_type.keys():
            non_terminate_nodes_of_type = non_terminating_nodes_by_type[node_type]
            node_config = ctx.get_node_type_configs()[node_type]
            num_max_nodes_per_type = node_config.max_worker_nodes
            num_extra_nodes = len(non_terminate_nodes_of_type) - num_max_nodes_per_type

            if num_extra_nodes <= 0:
                # No extra nodes for this type, continue.
                continue

            # Terminate the nodes
            (
                to_terminate,
                remained_nodes,
            ) = ResourceDemandScheduler._select_nodes_to_terminate(
                non_terminate_nodes_of_type,
                num_extra_nodes,
                TerminationRequest.Cause.MAX_NUM_NODE_PER_TYPE,
                max_num_nodes_per_type=num_max_nodes_per_type,
            )

            non_terminating_nodes_by_type[node_type] = remained_nodes
            terminating_nodes.extend(to_terminate)

        non_terminating_nodes = []
        for nodes in non_terminating_nodes_by_type.values():
            non_terminating_nodes.extend(nodes)

        # Update the context
        assert len(all_nodes) == len(
            terminating_nodes + non_terminating_nodes
        ), "The number of nodes should be the same after enforcing max nodes per type."

        ctx.update(terminating_nodes + non_terminating_nodes)

        if terminating_nodes:
            logger.debug(
                f"Terminating {len(terminating_nodes)} "
                "nodes for per node type max num node's constraints."
            )

    @staticmethod
    def _enforce_max_workers_global(
        ctx: "ResourceDemandScheduler.ScheduleContext",
    ) -> None:
        """
        Enforce the max number of workers for the entire cluster.
        """
        all_nodes = ctx.get_nodes()

        terminating_nodes = []
        non_terminating_nodes = []

        for node in all_nodes:
            if node.status == SchedulingNodeStatus.TO_TERMINATE:
                terminating_nodes.append(node)
            else:
                non_terminating_nodes.append(node)

        num_max_nodes = ctx.get_max_num_nodes()

        num_to_terminate = (
            max(len(non_terminating_nodes) - num_max_nodes, 0) if num_max_nodes else 0
        )

        if num_to_terminate <= 0:
            # No extra nodes needed to terminate.
            return

        # Terminate the nodes
        (
            to_terminate_nodes,
            non_terminating_nodes,
        ) = ResourceDemandScheduler._select_nodes_to_terminate(
            non_terminating_nodes,
            num_to_terminate,
            TerminationRequest.Cause.MAX_NUM_NODES,
            max_num_nodes=num_max_nodes,
        )

        if len(to_terminate_nodes) < num_to_terminate:
            logger.warning(
                "Terminating {} nodes, failed to terminate {} nodes to "
                "satisfy max_num_nodes={}".format(
                    len(to_terminate_nodes),
                    num_to_terminate - len(to_terminate_nodes),
                    num_max_nodes,
                )
            )

        # Update the context
        terminating_nodes.extend(to_terminate_nodes)
        assert len(all_nodes) == len(
            terminating_nodes + non_terminating_nodes
        ), "The number of nodes should be the same after enforcing max nodes."

        all_nodes = terminating_nodes + non_terminating_nodes
        ctx.update(all_nodes)

    @staticmethod
    def _select_nodes_to_terminate(
        nodes: List[SchedulingNode],
        num_to_terminate: int,
        cause: TerminationRequest.Cause,
        max_num_nodes: Optional[int] = None,
        max_num_nodes_per_type: Optional[int] = None,
    ) -> Tuple[List[SchedulingNode], List[SchedulingNode]]:
        """
        Select 'num_to_terminate' of nodes to be terminated
        from the 'nodes' list.

        Args:
            nodes: The nodes to be terminated.
            num_to_terminate: The number of nodes to be terminated.
            cause: The cause of the termination. Should be one of
                TerminationRequest.Cause.MAX_NUM_NODES or
                TerminationRequest.Cause.MAX_NUM_NODE_PER_TYPE.

            max_num_nodes: The max number of nodes for the entire cluster only
                used when the cause is TerminationRequest.Cause.MAX_NUM_NODES.
            max_num_nodes_per_type: The max number of nodes for each node type.
                Only used when the cause is
                TerminationRequest.Cause.MAX_NUM_NODE_PER_TYPE.

        Returns:
            A tuple of:
                - The terminated nodes.
                - The remained nodes.
        """

        # Sort the nodes for termination.
        nodes.sort(key=ResourceDemandScheduler._sort_nodes_for_termination)

        terminated_nodes, remained_nodes = (
            nodes[:num_to_terminate],
            nodes[num_to_terminate:],
        )

        assert cause in [
            TerminationRequest.Cause.MAX_NUM_NODES,
            TerminationRequest.Cause.MAX_NUM_NODE_PER_TYPE,
        ], "Other termination causes don't have to select nodes for termination."

        for node in terminated_nodes:
            logger.info(
                "Terminating node {}(ray={}) due to {}.".format(
                    node.im_instance_id,
                    node.ray_node_id,
                    TerminationRequest.Cause.Name(cause),
                )
            )
            node.status = SchedulingNodeStatus.TO_TERMINATE
            node.termination_request = TerminationRequest(
                id=str(uuid.uuid4()),
                instance_id=node.im_instance_id,
                ray_node_id=node.ray_node_id,
                cause=cause,
                instance_type=node.node_type,
            )
            if cause == TerminationRequest.Cause.MAX_NUM_NODES:
                node.termination_request.max_num_nodes = max_num_nodes
            elif cause == TerminationRequest.Cause.MAX_NUM_NODE_PER_TYPE:
                node.termination_request.max_num_nodes_per_type = max_num_nodes_per_type
            else:
                raise ValueError("Unknown termination cause: {}".format(cause))

        return terminated_nodes, remained_nodes

    @staticmethod
    def _sort_nodes_for_termination(node: SchedulingNode) -> Tuple:
        """
        Sort the nodes for termination increasingly by:

            1. First if ray hasn't been started yet
            2. Then if the nodes are idle
            3. Then with lower resources util nodes first.

        Such that nodes sorted earlier will be terminated first.
        """

        running_ray = node.ray_node_id is not None
        # Reverse the idle duration such that the nodes with the largest idle duration
        # will be terminated first.
        idle_dur = -1 * node.idle_duration_ms

        utils_per_resources = {}
        for resource, total in node.total_resources.items():
            if total <= 0:
                continue
            utils_per_resources[resource] = (
                total - node.available_resources.get(resource, 0)
            ) / total

        avg_util = (
            sum(utils_per_resources.values()) / len(utils_per_resources)
            if utils_per_resources
            else 0
        )

        return (running_ray, idle_dur, avg_util)

    @staticmethod
    def _enforce_min_workers_per_type(
        ctx: "ResourceDemandScheduler.ScheduleContext",
    ) -> None:
        """
        Enforce the minimal count of nodes for each worker node type.
        """

        # Count the existing nodes by type
        count_by_node_type = ctx.get_cluster_shape()

        new_nodes = []
        # Launch new nodes to satisfy min count for each node type.
        for (
            node_type,
            node_type_config,
        ) in ctx.get_node_type_configs().items():
            cur_count = count_by_node_type.get(node_type, 0)
            min_count = node_type_config.min_worker_nodes
            if cur_count < min_count:
                logger.info(
                    "Adding {} nodes to satisfy min count for node type: {}".format(
                        min_count - cur_count, node_type
                    )
                )
                new_nodes.extend(
                    [
                        SchedulingNode.from_node_config(
                            copy.deepcopy(node_type_config),
                            status=SchedulingNodeStatus.TO_LAUNCH,
                        )
                    ]
                    * (min_count - cur_count)
                )
        # NOTE: we assume the aggregated number of min workers across all node types
        # should not exceed any globally enforced max_num_nodes

        # Add the new nodes to the existing nodes and update the context.
        ctx.update(new_nodes + ctx.get_nodes())

    @staticmethod
    def _enforce_resource_constraints(
        ctx: "ResourceDemandScheduler.ScheduleContext",
        constraints: List[ClusterResourceConstraint],
    ) -> List[ClusterResourceConstraint]:
        """
        Enforce the cluster resource constraints.

        Args:
            ctx: The schedule context.
            constraints: The cluster resource constraints.

        Returns:
            A list of infeasible constraints.

        Notes:
            It's different from the other scheduling functions since it doesn't actually
        schedule any resource requests. Instead, it asks if the cluster could be
        upscale to a certain shape to fulfill the constraints.
        """

        # NOTE: we currently only have 1 constraint from a cluster, but
        # we may have multiple in the future.
        assert len(constraints) <= 1, "Max 1 cluster resource constraint is supported."
        if len(constraints) == 0:
            # No cluster resource constraints - nothing needs to be done.
            return []

        constraint = constraints[0]
        min_bundles = constraint.min_bundles
        # Flatten the requests for iterating through.
        requests = ResourceRequestUtil.ungroup_by_count(min_bundles)

        # Pass the empty nodes to schedule.
        scheduled_nodes, infeasible = ResourceDemandScheduler._try_schedule(
            ctx, requests, is_constraint=True
        )

        if infeasible:
            # Unable to satisfy the constraint.
            return [constraint]

        ctx.update(scheduled_nodes)
        return []

    @staticmethod
    def _sched_resource_requests(
        ctx: "ResourceDemandScheduler.ScheduleContext",
        requests_by_count: List[ResourceRequestByCount],
    ) -> List[ResourceRequest]:
        """
        Schedule the resource requests.

        Args:
            ctx: The schedule context.
            requests_by_count: The resource requests.

        Returns:
            A list of infeasible resource requests.
        """
        logger.debug(
            "Scheduling resource requests: {}".format(
                ResourceRequestUtil.to_dict_list(requests_by_count)
            )
        )
        requests = ResourceRequestUtil.ungroup_by_count(requests_by_count)
        nodes, infeasible = ResourceDemandScheduler._try_schedule(
            ctx, requests, is_constraint=False
        )

        # Regardless if there's feasible, we will update the context for schedule nodes.
        ctx.update(nodes)

        return infeasible

    @staticmethod
    def _sched_gang_resource_requests(
        ctx: "ResourceDemandScheduler.ScheduleContext",
        gang_requests: List[GangResourceRequest],
    ) -> List[GangResourceRequest]:
        """
        Schedule the gang resource requests.

        These requests should be scheduled atomically, i.e. either all of the resources
        requests in a gang request are scheduled or none of them are scheduled.

        Args:
            ctx: The schedule context.
            gang_requests: The gang resource requests.

        Returns:
            A list of infeasible gang resource requests.
        """
        return []

    @staticmethod
    def _try_schedule(
        ctx: "ResourceDemandScheduler.ScheduleContext",
        requests_to_sched: List[ResourceRequest],
        is_constraint: bool = False,
    ) -> Tuple[List[SchedulingNode], List[ResourceRequest]]:
        """
        Try to schedule the resource requests on the current context.

        It tries to schedule the requests on the existing nodes first, and
        then try to schedule the requests on new nodes if possible.

        Args:
            requests_to_sched: The resource requests to be scheduled.
            ctx: The current scheduling context.
            is_constraint: Whether the requests are constraints, True
                if the requests are constraints, False if it's the actual
                pending resource requests.

        Returns:
            - List of scheduled nodes to that have part or all of the requests
                scheduled.
            - List of infeasible requests remained that cannot be scheduled.
        """
        # First sort the requests.
        def _sort_resource_request(req: ResourceRequest) -> Tuple:
            """
            Sort the resource requests by:
                1. The length of it's placement constraints.
                2. The number of resources it requests.
                3. The values of resources it requests.
                4. lexicographically for each resource (for stable ordering)

            This is a legacy sorting function for the autoscaler's binpacking
            algo - we do this so that we could have a deterministic scheduling
            results with reasonable fragmentation.
            """
            return (
                len(req.placement_constraints),
                len(req.resources_bundle.values()),
                sum(req.resources_bundle.values()),
                sorted(req.resources_bundle.items()),
            )

        requests_to_sched = sorted(
            requests_to_sched, key=_sort_resource_request, reverse=True
        )

        existing_nodes = ctx.get_nodes()
        node_type_available = ctx.get_node_type_available()

        # A list of nodes that are either:
        #   1. existing nodes in the cluster. or
        #   2. new nodes that are launched to satisfy the resource requests.
        target_nodes = []

        # Try scheduling resource requests with existing nodes first.
        while len(requests_to_sched) > 0 and len(existing_nodes) > 0:
            (
                best_node,
                requests_to_sched,
                existing_nodes,
            ) = ResourceDemandScheduler._sched_best_node(
                requests_to_sched, existing_nodes, is_constraint
            )
            if best_node is None:
                # No existing nodes can schedule any more requests.
                break

            target_nodes.append(best_node)

        # If there's any existing nodes left, we will add to the target nodes
        target_nodes.extend(existing_nodes)

        # Try scheduling resource requests with new nodes.
        node_pools = [
            SchedulingNode.from_node_config(
                ctx.get_node_type_configs()[node_type],
                status=SchedulingNodeStatus.TO_LAUNCH,
            )
            for node_type, num_available in node_type_available.items()
            if num_available > 0
        ]
        while len(requests_to_sched) > 0 and len(node_pools) > 0:
            # Max number of nodes reached.
            max_num_nodes = ctx.get_max_num_nodes()
            if max_num_nodes is not None and len(target_nodes) >= max_num_nodes:
                logger.debug(
                    "Max number of nodes reached: {}, "
                    "cannot launch more nodes.".format(max_num_nodes)
                )
                break

            (
                best_node,
                requests_to_sched,
                node_pools,
            ) = ResourceDemandScheduler._sched_best_node(
                requests_to_sched, node_pools, is_constraint
            )
            if best_node is None:
                break

            target_nodes.append(best_node)
            # Update the node pool if a node with the same node type of the
            # added node can be launched.
            node_type_available[best_node.node_type] -= 1
            if node_type_available[best_node.node_type] > 0:
                node_pools.append(
                    SchedulingNode.from_node_config(
                        ctx.get_node_type_configs()[best_node.node_type],
                        status=SchedulingNodeStatus.TO_LAUNCH,
                    )
                )

        return target_nodes, requests_to_sched

    @staticmethod
    def _sched_best_node(
        requests: List[ResourceRequest],
        nodes: List[SchedulingNode],
        is_constraint: bool,
    ) -> Tuple[SchedulingNode, List[ResourceRequest], List[SchedulingNode]]:
        """
        Schedule the requests on the best node.
        A simple greedy algorithm is used to schedule the requests:
            1. Try to schedule the requests on each node.
            2. Sort the nodes by a score
            3. Return the node with the highest score.

        The highest score node is updated with the scheduled requests, and the node is
        removed from the node list.

        Args:
            requests: The resource requests to be scheduled.
            nodes: The node candidates to be scheduled on. The nodes will be updated
                after the scheduling attempt, i.e. the node that is scheduled will be
                removed from the list.
            is_constraint: Whether the requests are constraints, True
                if the requests are constraints, False if it's the actual
                pending resource requests.

        Returns:
            best_node: The best node to schedule the requests.
            infeasible: The infeasible requests that cannot be scheduled on the best
                node.
            nodes: Remaining nodes after the best node is removed.
        """
        results = []

        # A temporary data class to store the scheduling result.
        @dataclass
        class ScheduleResult:
            # The node candidate after a scheduling attempt.
            node: SchedulingNode
            # The infeasible resource requests that are not scheduled.
            infeasible_requests: List[ResourceRequest]
            # The index of the node in the original node list.
            idx: int
            # the score of the scheduling node to compare with others.
            score: UtilizationScore

        nodes_copy = copy.deepcopy(nodes)

        # Iterate through each node and modify the node's available resources
        # if the requests are schedulable.
        for idx, node in enumerate(nodes_copy):
            remaining, score = node.try_schedule(requests, is_constraint)

            if len(remaining) == len(requests):
                # The node cannot schedule any of the requests.
                continue

            results.append(ScheduleResult(node, remaining, idx, score))

        # No nodes can schedule any of the requests.
        if len(results) == 0:
            logger.debug(
                "No nodes can schedule the requests: {}, for nodes: {}".format(
                    ResourceRequestUtil.to_dict_list(requests), nodes
                )
            )
            return None, requests, nodes

        # Sort the results by score.
        results = sorted(results, key=lambda r: r.score, reverse=True)
        best_result = results[0]

        # Remove the best node from the nodes.
        nodes.pop(best_result.idx)
        logger.debug(
            "Best node: {}, score: {}, remaining requests: {}".format(
                best_result.node,
                best_result.score,
                ResourceRequestUtil.to_dict_list(best_result.infeasible_requests),
            )
        )
        return best_result.node, best_result.infeasible_requests, nodes

    @staticmethod
    def _terminate_outdated_nodes(
        ctx: "ResourceDemandScheduler.ScheduleContext",
    ) -> None:
        """
        Terminate the nodes that are outdated, i.e. the node type config has been
        updated or the node's launch config hash is outdated.

        Args:
            ctx: The schedule context.
        """
        nodes = ctx.get_nodes()

        for node in nodes:
            if node.status != SchedulingNodeStatus.RUNNING:
                # We don't need to care about the non-running nodes.
                continue

            if node.node_kind == NodeKind.HEAD:
                # We should not be terminating the head node even if it's outdated.
                logger.warning(
                    "Head node {}(ray={}) is outdated with node config changes. "
                    "Please check the node's config or restart the cluster or restart "
                    "the head node. Autoscaler is not able to shutdown the outdated "
                    "head node".format(node.im_instance_id, node.ray_node_id)
                )
                continue
            node_type = node.node_type
            node_type_config = ctx.get_node_type_configs().get(node_type)
            if node_type_config is None or (
                node_type_config.launch_config_hash
                and node_type_config.launch_config_hash != node.launch_config_hash
            ):
                # The node type config has been updated, and the node's launch config
                # hash is outdated.
                logger.info(
                    "Terminating instance={}(ray={}) for outdated node config".format(
                        node.im_instance_id, node.ray_node_id
                    )
                )
                node.status = SchedulingNodeStatus.TO_TERMINATE
                node.termination_request = TerminationRequest(
                    id=str(time.time_ns()),
                    instance_id=node.im_instance_id,
                    ray_node_id=node.ray_node_id,
                    cause=TerminationRequest.Cause.OUTDATED,
                )

        ctx.update(nodes)

    @staticmethod
    def _enforce_idle_termination(
        ctx: "ResourceDemandScheduler.ScheduleContext",
    ) -> None:
        """
        Enforce the idle termination for the nodes that are not needed by the resource
        constraints and idle for too long.

        Args:
            ctx: The schedule context.
        """
        nodes = ctx.get_nodes()
        s_to_ms = 1000
        for node in nodes:
            if node.status != SchedulingNodeStatus.RUNNING:
                # We don't need to care about the non-running nodes.
                continue

            if node.node_kind == NodeKind.HEAD:
                # The head node is not subject to idle termination.
                continue

            idle_timeout_s = ctx.get_idle_timeout_s()
            if idle_timeout_s is None:
                # No idle timeout is set, skip the idle termination.
                continue

            if node.idle_duration_ms <= idle_timeout_s * s_to_ms:
                # The node is not idle for too long, skip it.
                continue

            if len(node.sched_constraints) > 0:
                # The node is needed by the resource constraints.
                # Skip it.
                if node.idle_duration_ms > ctx.get_idle_timeout_s() * s_to_ms:
                    logger.debug(
                        "Node {}(idle for {} secs) is needed by the constraints, "
                        "skip idle termination.".format(
                            node.ray_node_id, node.idle_duration_ms / s_to_ms
                        )
                    )
                continue

            # The node is idle for too long, terminate it.
            logger.info(
                "Terminating instance={}(ray={}) since it's idle for {} secs.".format(  # noqa
                    node.im_instance_id,
                    node.ray_node_id,
                    node.idle_duration_ms / s_to_ms,
                )
            )

            node.status = SchedulingNodeStatus.TO_TERMINATE
            node.termination_request = TerminationRequest(
                id=str(time.time_ns()),
                instance_id=node.im_instance_id,
                ray_node_id=node.ray_node_id,
                cause=TerminationRequest.Cause.IDLE,
                idle_duration_ms=node.idle_duration_ms,
            )

        ctx.update(nodes)<|MERGE_RESOLUTION|>--- conflicted
+++ resolved
@@ -8,7 +8,6 @@
 from enum import Enum
 from typing import Dict, List, Optional, Tuple
 
-<<<<<<< HEAD
 from ray._private.protobuf_compat import message_to_dict
 from ray.autoscaler._private.constants import AUTOSCALER_CONSERVE_GPU_NODES
 from ray.autoscaler._private.resource_demand_scheduler import (
@@ -17,11 +16,6 @@
     _inplace_subtract,
 )
 from ray.autoscaler.v2.instance_manager.common import InstanceUtil
-=======
-from google.protobuf.json_format import MessageToDict
-
-from ray.autoscaler._private.resource_demand_scheduler import UtilizationScore
->>>>>>> 0f257964
 from ray.autoscaler.v2.instance_manager.config import NodeTypeConfig
 from ray.autoscaler.v2.schema import AutoscalerInstance, NodeType
 from ray.autoscaler.v2.utils import ProtobufUtil, ResourceRequestUtil
@@ -32,13 +26,9 @@
     ResourceRequestByCount,
 )
 from ray.core.generated.instance_manager_pb2 import (
-<<<<<<< HEAD
     LaunchRequest,
     NodeKind,
-=======
     Instance,
-    LaunchRequest,
->>>>>>> 0f257964
     TerminationRequest,
 )
 
@@ -178,6 +168,12 @@
                 im_instance_id=instance.im_instance.instance_id,
                 ray_node_id=instance.im_instance.node_id,
                 idle_duration_ms=instance.ray_node.idle_duration_ms,
+                launch_config_hash=instance.im_instance.launch_config_hash,
+                # Use ray node's total resources for constraints.
+                available_resources_for_constraints=dict(
+                    instance.ray_node.total_resources
+                ),
+                node_kind=instance.im_instance.node_kind,
             )
 
         # This is an instance pending to run ray. Initialize a schedulable node
@@ -199,6 +195,7 @@
                     cause=TerminationRequest.Cause.OUTDATED,
                     instance_type=instance.im_instance.instance_type,
                 ),
+                node_kind=NodeKind.WORKER,
             )
 
         return SchedulingNode.from_node_config(
@@ -274,15 +271,12 @@
 
     # Node type name.
     node_type: NodeType
-<<<<<<< HEAD
+    # Status
+    status: SchedulingNodeStatus
+    # Requests committed to be placed on this node.
+    sched_requests: List[ResourceRequest] = field(default_factory=list)
     # Resource constraints committed to be placed on this node.
     sched_constraints: List[ResourceRequest] = field(default_factory=list)
-=======
-    # Status
-    status: SchedulingNodeStatus
->>>>>>> 0f257964
-    # Requests committed to be placed on this node.
-    sched_requests: List[ResourceRequest] = field(default_factory=list)
     # The node's current resource capacity.
     total_resources: Dict[str, float] = field(default_factory=dict)
     # The node's available resources for actual resource requests.
@@ -563,75 +557,9 @@
 
             # Initialize the scheduling nodes.
             for instance in req.current_instances:
-<<<<<<< HEAD
-                if instance.ray_node is not None:
-                    # This is a running ray node.
-                    nodes.append(
-                        SchedulingNode(
-                            node_type=instance.ray_node.ray_node_type_name,
-                            total_resources=dict(instance.ray_node.total_resources),
-                            available_resources=dict(
-                                instance.ray_node.available_resources
-                            ),
-                            labels=dict(instance.ray_node.dynamic_labels),
-                            status=SchedulingNodeStatus.RUNNING,
-                            im_instance_id=instance.im_instance.instance_id
-                            if instance.im_instance
-                            else None,
-                            ray_node_id=instance.ray_node.node_id.decode("utf-8"),
-                            idle_duration_ms=instance.ray_node.idle_duration_ms,
-                            launch_config_hash=instance.im_instance.launch_config_hash
-                            if instance.im_instance
-                            else None,
-                            available_resources_for_constraints=dict(
-                                instance.ray_node.total_resources
-                            ),
-                            node_kind=instance.im_instance.node_kind
-                            if instance.im_instance
-                            else NodeKind.WORKER,
-                        )
-                    )
-                elif (
-                    instance.im_instance is not None
-                    and InstanceUtil.is_ray_running_reachable(
-                        instance.im_instance.status
-                    )
-                ):
-                    # This is an im instance that's pending to run ray:
-                    # e.g. allocated, or being requested, or ray is installing.
-                    node_config = node_type_configs.get(
-                        instance.im_instance.instance_type, None
-                    )
-
-                    if node_config is None:
-                        # Configs might have been updated, and no more
-                        # node_type_configs for this node type.
-                        logger.info(
-                            "Skipping instance {} since no node config found for "
-                            "{}".format(
-                                instance.im_instance.instance_id,
-                                instance.im_instance.instance_type,
-                            )
-                        )
-                        continue
-                    nodes.append(
-                        SchedulingNode.from_node_config(
-                            node_config,
-                            status=SchedulingNodeStatus.PENDING,
-                            im_instance_id=instance.im_instance.instance_id,
-                        )
-                    )
-                else:
-                    logger.debug(
-                        "Skipping instance {} since it's not pending/running".format(
-                            instance
-                        )
-                    )
-=======
                 node = SchedulingNode.new(instance, node_type_configs)
                 if node:
                     nodes.append(node)
->>>>>>> 0f257964
 
             return cls(
                 nodes=nodes,
@@ -1383,7 +1311,7 @@
         nodes = ctx.get_nodes()
 
         for node in nodes:
-            if node.status != SchedulingNodeStatus.RUNNING:
+            if node.status != SchedulingNodeStatus.SCHEDULABLE:
                 # We don't need to care about the non-running nodes.
                 continue
 
@@ -1433,7 +1361,7 @@
         nodes = ctx.get_nodes()
         s_to_ms = 1000
         for node in nodes:
-            if node.status != SchedulingNodeStatus.RUNNING:
+            if node.status != SchedulingNodeStatus.SCHEDULABLE:
                 # We don't need to care about the non-running nodes.
                 continue
 
